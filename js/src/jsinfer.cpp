--- conflicted
+++ resolved
@@ -1567,6 +1567,33 @@
     return type;
 }
 
+JSValueType
+HeapTypeSet::getKnownTypeTag(JSContext *cx)
+{
+    TypeFlags flags = baseFlags();
+    JSValueType type;
+
+    if (baseObjectCount())
+        type = flags ? JSVAL_TYPE_UNKNOWN : JSVAL_TYPE_OBJECT;
+    else
+        type = GetValueTypeFromTypeFlags(flags);
+
+    if (type != JSVAL_TYPE_UNKNOWN)
+        addFreeze(cx);
+
+    /*
+     * If the type set is totally empty then it will be treated as unknown,
+     * but we still need to record the dependency as adding a new type can give
+     * it a definite type tag. This is not needed if there are enough types
+     * that the exact tag is unknown, as it will stay unknown as more types are
+     * added to the set.
+     */
+    DebugOnly<bool> empty = flags == 0 && baseObjectCount() == 0;
+    JS_ASSERT_IF(empty, type == JSVAL_TYPE_UNKNOWN);
+
+    return type;
+}
+
 /* Constraint which triggers recompilation if an object acquires particular flags. */
 class TypeConstraintFreezeObjectFlags : public TypeConstraint
 {
@@ -1759,8 +1786,7 @@
 }
 
 bool
-<<<<<<< HEAD
-TypeSet::knownNonStringPrimitive(JSContext *cx)
+StackTypeSet::knownNonStringPrimitive()
 {
     TypeFlags flags = baseFlags();
 
@@ -1769,14 +1795,6 @@
 
     if (flags >= TYPE_FLAG_STRING)
         return false;
-
-    /*
-     * Add recompilation check only here, because in the above cases
-     * adding a type doesn't change the return value.
-     * In the cases below, it could change when types are added.
-     */
-    add(cx, cx->typeLifoAlloc().new_<TypeConstraintFreezeTypeTag>(
-                cx->compartment->types.compiledInfo), false);
 
     if (baseFlags() == 0)
         return false;
@@ -1784,10 +1802,7 @@
 }
 
 bool
-TypeSet::knownSubset(JSContext *cx, TypeSet *other)
-=======
 HeapTypeSet::knownSubset(JSContext *cx, TypeSet *other)
->>>>>>> 526bc09f
 {
     JS_ASSERT(!other->constraintsPurged());
 
@@ -1956,6 +1971,9 @@
     }
 #endif
 
+    if (script->hasIonScript())
+        return false;
+
     return true;
 }
 
@@ -2160,13 +2178,7 @@
     AllocationSiteTable::AddPtr p = allocationSiteTable->lookupForAdd(key);
     JS_ASSERT(!p);
 
-<<<<<<< HEAD
     TypeObject *res = NULL;
-=======
-    RootedObject proto(cx);
-    if (!js_GetClassPrototype(cx, key.kind, &proto, NULL))
-        return NULL;
->>>>>>> 526bc09f
 
     /*
      * If this is an array initializer nested in another array initializer,
@@ -2188,8 +2200,7 @@
 
     if (!res) {
         RootedObject proto(cx);
-        RootedObject global(cx, &key.script->global());
-        if (!js_GetClassPrototype(cx, global, key.kind, &proto, NULL))
+        if (!js_GetClassPrototype(cx, key.kind, &proto, NULL))
             return NULL;
 
         RootedScript keyScript(cx, key.script);
