--- conflicted
+++ resolved
@@ -1329,10 +1329,6 @@
 stubs::Trap(VMFrame &f, uint32 trapTypes)
 {
     Value rval;
-<<<<<<< HEAD
-=======
-    jsbytecode *pc = f.cx->regs().pc;
->>>>>>> 003f619b
 
     /*
      * Trap may be called for a single-step interrupt trap and/or a
@@ -1381,8 +1377,8 @@
      * We can't yet inline scripts which need to compute their 'this' object
      * from a primitive; the frame we are computing 'this' for does not exist yet.
      */
-    if (f.regs.inlined) {
-        JSFunction *fun = f.jit()->inlineFrames()[f.regs.inlined->inlineIndex].fun;
+    if (f.regs.inlined()) {
+        JSFunction *fun = f.jit()->inlineFrames()[f.regs.inlined()->inlineIndex].fun;
         if (!f.cx->markTypeFunctionUninlineable(fun->getType()))
             THROW();
     }
@@ -2180,36 +2176,7 @@
             THROW();
     }
 #endif
-<<<<<<< HEAD
     if (rval.isUndefined() && !f.script()->typeMonitorUndefined(cx, f.pc()))
-=======
-}
-
-void JS_FASTCALL
-stubs::Length(VMFrame &f)
-{
-    FrameRegs &regs = f.regs;
-    Value *vp = &regs.sp[-1];
-
-    if (vp->isString()) {
-        vp->setInt32(vp->toString()->length());
-        return;
-    } else if (vp->isObject()) {
-        JSObject *obj = &vp->toObject();
-        if (obj->isArray()) {
-            jsuint length = obj->getArrayLength();
-            regs.sp[-1].setNumber(length);
-            return;
-        } else if (obj->isArguments() && !obj->isArgsLengthOverridden()) {
-            uint32 length = obj->getArgsInitialLength();
-            JS_ASSERT(length < INT32_MAX);
-            regs.sp[-1].setInt32(int32_t(length));
-            return;
-        }
-    }
-
-    if (!InlineGetProp(f))
->>>>>>> 003f619b
         THROW();
 }
 
@@ -2466,7 +2433,7 @@
     StackFrame *fp = f.fp();
 #endif
 
-    JS_ASSERT(!f.regs.inlined);
+    JS_ASSERT(!f.regs.inlined());
     JS_ASSERT(obj->isStaticBlock());
     JS_ASSERT(fp->base() + OBJ_BLOCK_DEPTH(cx, obj) == regs.sp);
     Value *vp = regs.sp + OBJ_BLOCK_COUNT(cx, obj);
@@ -2867,7 +2834,7 @@
 void JS_FASTCALL
 stubs::CheckArgumentTypes(VMFrame &f)
 {
-    JSStackFrame *fp = f.fp();
+    StackFrame *fp = f.fp();
     JSFunction *fun = fp->fun();
     JSScript *script = fun->script();
     RecompilationMonitor monitor(f.cx);
@@ -2899,7 +2866,7 @@
 void JS_FASTCALL
 stubs::AssertArgumentTypes(VMFrame &f)
 {
-    JSStackFrame *fp = f.fp();
+    StackFrame *fp = f.fp();
     JSFunction *fun = fp->fun();
     JSScript *script = fun->script();
 
