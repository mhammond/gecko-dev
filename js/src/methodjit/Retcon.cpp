--- conflicted
+++ resolved
@@ -112,12 +112,13 @@
      * point in the new script.
      */
     unsigned i;
+    ic::CallICInfo *callICs = jit->callICs();
     for (i = 0; i < jit->nCallICs; i++) {
-        if (jit->callICs[i].pc == pc)
+        if (callICs[i].pc == pc)
             break;
     }
     JS_ASSERT(i < jit->nCallICs);
-    ic::CallICInfo &ic = jit->callICs[i];
+    ic::CallICInfo &ic = callICs[i];
     JS_ASSERT(ic.fastGuardedNative);
 
     JSC::ExecutablePool *&pool = ic.pools[ic::CallICInfo::Pool_NativeStub];
@@ -155,12 +156,13 @@
         return;
 
     unsigned i;
+    ic::CallICInfo *callICs = jit->callICs();
     for (i = 0; i < jit->nCallICs; i++) {
-        if (jit->callICs[i].pc == native.pc)
+        if (callICs[i].pc == native.pc)
             break;
     }
     JS_ASSERT(i < jit->nCallICs);
-    ic::CallICInfo &ic = jit->callICs[i];
+    ic::CallICInfo &ic = callICs[i];
 
     ic.fastGuardedNative = native.guardedNative;
     ic.pools[ic::CallICInfo::Pool_NativeStub] = native.pool;
@@ -171,14 +173,14 @@
     /* Patch the jump on object identity to go to the native stub. */
     {
         uint8 *start = (uint8 *)ic.funJump.executableAddress();
-        Repatcher repatch(JSC::JITCode(start - 32, 64));
+        JSC::RepatchBuffer repatch(JSC::JITCode(start - 32, 64));
         repatch.relink(ic.funJump, ic.nativeStart);
     }
 
     /* Patch the native function guard to go to the slow path. */
     {
         uint8 *start = (uint8 *)native.nativeFunGuard.executableAddress();
-        Repatcher repatch(JSC::JITCode(start - 32, 64));
+        JSC::RepatchBuffer repatch(JSC::JITCode(start - 32, 64));
         repatch.relink(native.nativeFunGuard, ic.slowPathStart);
     }
 
@@ -186,7 +188,7 @@
     {
         JSC::CodeLocationLabel joinPoint = ic.slowPathStart.labelAtOffset(ic.slowJoinOffset);
         uint8 *start = (uint8 *)native.nativeJump.executableAddress();
-        Repatcher repatch(JSC::JITCode(start - 32, 64));
+        JSC::RepatchBuffer repatch(JSC::JITCode(start - 32, 64));
         repatch.relink(native.nativeJump, joinPoint);
     }
 }
@@ -341,7 +343,6 @@
 bool
 Recompiler::cleanup(JITScript *jit, Vector<CallSite> *sites, uint32 *recompilations)
 {
-<<<<<<< HEAD
     while (!JS_CLIST_IS_EMPTY(&jit->callers)) {
         JaegerSpew(JSpew_Recompile, "Purging IC caller\n");
 
@@ -349,16 +350,14 @@
         ic::CallICInfo *ic = (ic::CallICInfo *) jit->callers.next;
 
         uint8 *start = (uint8 *)ic->funGuard.executableAddress();
-        Repatcher repatch(JSC::JITCode(start - 32, 64));
+        JSC::RepatchBuffer repatch(JSC::JITCode(start - 32, 64));
 
         repatch.repatch(ic->funGuard, NULL);
         repatch.relink(ic->funJump, ic->slowPathStart);
         ic->purgeGuardedObject();
     }
 
-=======
     CallSite *callSites_ = jit->callSites();
->>>>>>> 5178abf4
     for (uint32 i = 0; i < jit->nCallSites; i++) {
         CallSite &site = callSites_[i];
         if (site.isTrap() && !sites->append(site))
