--- conflicted
+++ resolved
@@ -1238,14 +1238,8 @@
     if (!script) {
         uint32 tcflags = TCF_COMPILE_N_GO | TCF_NEED_MUTABLE_SCRIPT | TCF_COMPILE_FOR_EVAL;
         script = Compiler::compileScript(cx, scopeobj, callerFrame,
-<<<<<<< HEAD
                                          principals, tcflags,
-                                         str->chars(), str->length(),
-=======
-                                         principals,
-                                         TCF_COMPILE_N_GO | TCF_NEED_MUTABLE_SCRIPT,
                                          chars, length,
->>>>>>> 7f06d5d6
                                          NULL, file, line, str, staticLevel);
         if (!script)
             return JS_FALSE;
