/* -*- Mode: C++; tab-width: 8; indent-tabs-mode: nil; c-basic-offset: 4 -*-
 * vim: set ts=8 sw=4 et tw=99:
 *
 * ***** BEGIN LICENSE BLOCK *****
 * Version: MPL 1.1/GPL 2.0/LGPL 2.1
 *
 * The contents of this file are subject to the Mozilla Public License Version
 * 1.1 (the "License"); you may not use this file except in compliance with
 * the License. You may obtain a copy of the License at
 * http://www.mozilla.org/MPL/
 *
 * Software distributed under the License is distributed on an "AS IS" basis,
 * WITHOUT WARRANTY OF ANY KIND, either express or implied. See the License
 * for the specific language governing rights and limitations under the
 * License.
 *
 * The Original Code is Mozilla Communicator client code, released
 * March 31, 1998.
 *
 * The Initial Developer of the Original Code is
 * Netscape Communications Corporation.
 * Portions created by the Initial Developer are Copyright (C) 1998-2011
 * the Initial Developer. All Rights Reserved.
 *
 * Contributor(s):
 *
 * Alternatively, the contents of this file may be used under the terms of
 * either the GNU General Public License Version 2 or later (the "GPL"), or
 * the GNU Lesser General Public License Version 2.1 or later (the "LGPL"),
 * in which case the provisions of the GPL or the LGPL are applicable instead
 * of those above. If you wish to allow use of your version of this file only
 * under the terms of either the GPL or the LGPL, and not to allow others to
 * use your version of this file under the terms of the MPL, indicate your
 * decision by deleting the provisions above and replace them with the notice
 * and other provisions required by the GPL or the LGPL. If you do not delete
 * the provisions above, a recipient may use your version of this file under
 * the terms of any one of the MPL, the GPL or the LGPL.
 *
 * ***** END LICENSE BLOCK ***** */

#include "frontend/BytecodeCompiler.h"

#include "jsprobes.h"

#include "frontend/BytecodeEmitter.h"
#include "frontend/FoldConstants.h"
#include "frontend/SemanticAnalysis.h"
#include "vm/GlobalObject.h"

#include "jsinferinlines.h"

using namespace js;
using namespace js::frontend;

bool
DefineGlobals(JSContext *cx, GlobalScope &globalScope, JSScript *script)
{
    JSObject *globalObj = globalScope.globalObj;

    /* Define and update global properties. */
    for (size_t i = 0; i < globalScope.defs.length(); i++) {
        GlobalScope::GlobalDef &def = globalScope.defs[i];

        /* Names that could be resolved ahead of time can be skipped. */
        if (!def.atom)
            continue;

        jsid id = ATOM_TO_JSID(def.atom);
        Value rval;

        if (def.funbox) {
            JSFunction *fun = def.funbox->function();

            /*
             * No need to check for redeclarations or anything, global
             * optimizations only take place if the property is not defined.
             */
            rval.setObject(*fun);
            types::AddTypePropertyId(cx, globalObj, id, rval);
        } else {
            rval.setUndefined();
        }

        /*
         * Don't update the type information when defining the property for the
         * global object, per the consistency rules for type properties. If the
         * property is only undefined before it is ever written, we can check
         * the global directly during compilation and avoid having to emit type
         * checks every time it is accessed in the script.
         */
        const Shape *shape =
            DefineNativeProperty(cx, globalObj, id, rval, JS_PropertyStub, JS_StrictPropertyStub,
                                 JSPROP_ENUMERATE | JSPROP_PERMANENT, 0, 0, DNP_SKIP_TYPE);
        if (!shape)
            return false;
        def.knownSlot = shape->slot;
    }

    Vector<JSScript *, 16> worklist(cx);
    if (!worklist.append(script))
        return false;

    /*
     * Recursively walk through all scripts we just compiled. For each script,
     * go through all global uses. Each global use indexes into globalScope->defs.
     * Use this information to repoint each use to the correct slot in the global
     * object.
     */
    while (worklist.length()) {
        JSScript *outer = worklist.back();
        worklist.popBack();

        if (JSScript::isValidOffset(outer->objectsOffset)) {
            JSObjectArray *arr = outer->objects();

            /*
             * If this is an eval script, don't treat the saved caller function
             * stored in the first object slot as an inner function.
             */
            size_t start = outer->savedCallerFun ? 1 : 0;

            for (size_t i = start; i < arr->length; i++) {
                JSObject *obj = arr->vector[i];
                if (!obj->isFunction())
                    continue;
                JSFunction *fun = obj->getFunctionPrivate();
                JS_ASSERT(fun->isInterpreted());
                JSScript *inner = fun->script();
                if (outer->isHeavyweightFunction) {
                    outer->isOuterFunction = true;
                    inner->isInnerFunction = true;
                }
                if (!JSScript::isValidOffset(inner->globalsOffset) &&
                    !JSScript::isValidOffset(inner->objectsOffset)) {
                    continue;
                }
                if (!worklist.append(inner))
                    return false;
            }
        }

        if (!JSScript::isValidOffset(outer->globalsOffset))
            continue;

        GlobalSlotArray *globalUses = outer->globals();
        uint32 nGlobalUses = globalUses->length;
        for (uint32 i = 0; i < nGlobalUses; i++) {
            uint32 index = globalUses->vector[i].slot;
            JS_ASSERT(index < globalScope.defs.length());
            globalUses->vector[i].slot = globalScope.defs[index].knownSlot;
        }
    }

    return true;
}

JSScript *
frontend::CompileScript(JSContext *cx, JSObject *scopeChain, StackFrame *callerFrame,
                        JSPrincipals *principals, uint32 tcflags,
                        const jschar *chars, size_t length,
                        const char *filename, uintN lineno, JSVersion version,
                        JSString *source /* = NULL */,
                        uintN staticLevel /* = 0 */)
{
    TokenKind tt;
    ParseNode *pn;
    JSScript *script;
    bool inDirectivePrologue;

    JS_ASSERT(!(tcflags & ~(TCF_COMPILE_N_GO | TCF_NO_SCRIPT_RVAL | TCF_COMPILE_FOR_EVAL
                            | TCF_NEED_SCRIPT_GLOBAL)));

    /*
     * The scripted callerFrame can only be given for compile-and-go scripts
     * and non-zero static level requires callerFrame.
     */
    JS_ASSERT_IF(callerFrame, tcflags & TCF_COMPILE_N_GO);
    JS_ASSERT_IF(staticLevel != 0, callerFrame);

    Parser parser(cx, principals, callerFrame);
    if (!parser.init(chars, length, filename, lineno, version))
        return NULL;

    TokenStream &tokenStream = parser.tokenStream;

    BytecodeEmitter bce(&parser, tokenStream.getLineno());
    if (!bce.init(cx, TreeContext::USED_AS_TREE_CONTEXT))
        return NULL;

    Probes::compileScriptBegin(cx, filename, lineno);
    MUST_FLOW_THROUGH("out");

    // We can specialize a bit for the given scope chain if that scope chain is the global object.
    JSObject *globalObj = scopeChain && scopeChain == scopeChain->getGlobal()
                        ? scopeChain->getGlobal()
                        : NULL;

    JS_ASSERT_IF(globalObj, globalObj->isNative());
    JS_ASSERT_IF(globalObj, JSCLASS_HAS_GLOBAL_FLAG_AND_SLOTS(globalObj->getClass()));

    /* Null script early in case of error, to reduce our code footprint. */
    script = NULL;

    GlobalScope globalScope(cx, globalObj, &bce);
    bce.flags |= tcflags;
    bce.setScopeChain(scopeChain);
    bce.globalScope = &globalScope;
    if (!SetStaticLevel(&bce, staticLevel))
        goto out;

    /* If this is a direct call to eval, inherit the caller's strictness.  */
    if (callerFrame &&
        callerFrame->isScriptFrame() &&
        callerFrame->script()->strictModeCode) {
        bce.flags |= TCF_STRICT_MODE_CODE;
        tokenStream.setStrictMode();
    }

#ifdef DEBUG
    bool savedCallerFun;
    savedCallerFun = false;
#endif
    if (tcflags & TCF_COMPILE_N_GO) {
        if (source) {
            /*
             * Save eval program source in script->atoms[0] for the
             * eval cache (see EvalCacheLookup in jsobj.cpp).
             */
            JSAtom *atom = js_AtomizeString(cx, source);
            jsatomid _;
            if (!atom || !bce.makeAtomIndex(atom, &_))
                goto out;
        }

        if (callerFrame && callerFrame->isFunctionFrame()) {
            /*
             * An eval script in a caller frame needs to have its enclosing
             * function captured in case it refers to an upvar, and someone
             * wishes to decompile it while it's running.
             */
            ObjectBox *funbox = parser.newObjectBox(callerFrame->fun());
            if (!funbox)
                goto out;
            funbox->emitLink = bce.objectList.lastbox;
            bce.objectList.lastbox = funbox;
            bce.objectList.length++;
#ifdef DEBUG
            savedCallerFun = true;
#endif
        }
    }

    /*
     * Inline this->statements to emit as we go to save AST space. We must
     * generate our script-body blockid since we aren't calling Statements.
     */
    uint32 bodyid;
    if (!GenerateBlockId(&bce, bodyid))
        goto out;
    bce.bodyid = bodyid;

#if JS_HAS_XML_SUPPORT
    pn = NULL;
    bool onlyXML;
    onlyXML = true;
#endif

    inDirectivePrologue = true;
    tokenStream.setOctalCharacterEscape(false);
    for (;;) {
        tt = tokenStream.peekToken(TSF_OPERAND);
        if (tt <= TOK_EOF) {
            if (tt == TOK_EOF)
                break;
            JS_ASSERT(tt == TOK_ERROR);
            goto out;
        }

        pn = parser.statement();
        if (!pn)
            goto out;
        JS_ASSERT(!bce.blockNode);

        if (inDirectivePrologue && !parser.recognizeDirectivePrologue(pn, &inDirectivePrologue))
            goto out;

        if (!FoldConstants(cx, pn, &bce))
            goto out;

        if (!AnalyzeFunctions(&bce))
            goto out;
        bce.functionList = NULL;

        if (!EmitTree(cx, &bce, pn))
            goto out;

#if JS_HAS_XML_SUPPORT
        if (!pn->isKind(TOK_SEMI) || !pn->pn_kid || !TreeTypeIsXML(pn->pn_kid->getKind()))
            onlyXML = false;
#endif
        bce.freeTree(pn);
    }

#if JS_HAS_XML_SUPPORT
    /*
     * Prevent XML data theft via <script src="http://victim.com/foo.xml">.
     * For background, see:
     *
     * https://bugzilla.mozilla.org/show_bug.cgi?id=336551
     */
    if (pn && onlyXML && !callerFrame) {
        parser.reportErrorNumber(NULL, JSREPORT_ERROR, JSMSG_XML_WHOLE_PROGRAM);
        goto out;
    }
#endif

    /*
     * Global variables (gvars) share the atom index space with locals. Due to
     * incremental code generation we need to patch the bytecode to adjust the
     * local references to skip the globals.
     */
    if (bce.hasSharps()) {
        jsbytecode *code, *end;
        JSOp op;
        const JSCodeSpec *cs;
        uintN len, slot;

        code = bce.base();
        for (end = code + bce.offset(); code != end; code += len) {
            JS_ASSERT(code < end);
            op = (JSOp) *code;
            cs = &js_CodeSpec[op];
            len = (cs->length > 0)
                  ? (uintN) cs->length
                  : js_GetVariableBytecodeLength(code);
            if ((cs->format & JOF_SHARPSLOT) ||
                JOF_TYPE(cs->format) == JOF_LOCAL ||
                (JOF_TYPE(cs->format) == JOF_SLOTATOM)) {
                JS_ASSERT_IF(!(cs->format & JOF_SHARPSLOT),
                             JOF_TYPE(cs->format) != JOF_SLOTATOM);
                slot = GET_SLOTNO(code);
                if (!(cs->format & JOF_SHARPSLOT))
                    slot += bce.sharpSlots();
                if (slot >= SLOTNO_LIMIT)
                    goto too_many_slots;
                SET_SLOTNO(code, slot);
            }
        }
    }

    /*
     * Nowadays the threaded interpreter needs a stop instruction, so we
     * do have to emit that here.
     */
    if (Emit1(cx, &bce, JSOP_STOP) < 0)
        goto out;

    JS_ASSERT(bce.version() == version);

    script = JSScript::NewScriptFromEmitter(cx, &bce);
    if (!script)
        goto out;

    JS_ASSERT(script->savedCallerFun == savedCallerFun);

    if (!DefineGlobals(cx, globalScope, script))
        script = NULL;

  out:
    Probes::compileScriptEnd(cx, script, filename, lineno);
    return script;

  too_many_slots:
    parser.reportErrorNumber(NULL, JSREPORT_ERROR, JSMSG_TOO_MANY_LOCALS);
    script = NULL;
    goto out;
}

<<<<<<< HEAD
bool
BytecodeCompiler::defineGlobals(JSContext *cx, GlobalScope &globalScope, JSScript *script)
{
    JSObject *globalObj = globalScope.globalObj;

    /* Define and update global properties. */
    for (size_t i = 0; i < globalScope.defs.length(); i++) {
        GlobalScope::GlobalDef &def = globalScope.defs[i];

        /* Names that could be resolved ahead of time can be skipped. */
        if (!def.atom)
            continue;

        jsid id = ATOM_TO_JSID(def.atom);
        Value rval;

        if (def.funbox) {
            JSFunction *fun = def.funbox->function();

            /*
             * No need to check for redeclarations or anything, global
             * optimizations only take place if the property is not defined.
             */
            rval.setObject(*fun);
            types::AddTypePropertyId(cx, globalObj, id, rval);
        } else {
            rval.setUndefined();
        }

        /*
         * Don't update the type information when defining the property for the
         * global object, per the consistency rules for type properties. If the
         * property is only undefined before it is ever written, we can check
         * the global directly during compilation and avoid having to emit type
         * checks every time it is accessed in the script.
         */
        const Shape *shape =
            DefineNativeProperty(cx, globalObj, id, rval, JS_PropertyStub, JS_StrictPropertyStub,
                                 JSPROP_ENUMERATE | JSPROP_PERMANENT, 0, 0, DNP_SKIP_TYPE);
        if (!shape)
            return false;
        def.knownSlot = shape->slot();
    }

    Vector<JSScript *, 16> worklist(cx);
    if (!worklist.append(script))
        return false;

    /*
     * Recursively walk through all scripts we just compiled. For each script,
     * go through all global uses. Each global use indexes into globalScope->defs.
     * Use this information to repoint each use to the correct slot in the global
     * object.
     */
    while (worklist.length()) {
        JSScript *outer = worklist.back();
        worklist.popBack();

        if (JSScript::isValidOffset(outer->objectsOffset)) {
            JSObjectArray *arr = outer->objects();

            /*
             * If this is an eval script, don't treat the saved caller function
             * stored in the first object slot as an inner function.
             */
            size_t start = outer->savedCallerFun ? 1 : 0;

            for (size_t i = start; i < arr->length; i++) {
                JSObject *obj = arr->vector[i];
                if (!obj->isFunction())
                    continue;
                JSFunction *fun = obj->toFunction();
                JS_ASSERT(fun->isInterpreted());
                JSScript *inner = fun->script();
                if (outer->function() && outer->function()->isHeavyweight()) {
                    outer->isOuterFunction = true;
                    inner->isInnerFunction = true;
                }
                if (!JSScript::isValidOffset(inner->globalsOffset) &&
                    !JSScript::isValidOffset(inner->objectsOffset)) {
                    continue;
                }
                if (!worklist.append(inner))
                    return false;
            }
        }

        if (!JSScript::isValidOffset(outer->globalsOffset))
            continue;

        GlobalSlotArray *globalUses = outer->globals();
        uint32 nGlobalUses = globalUses->length;
        for (uint32 i = 0; i < nGlobalUses; i++) {
            uint32 index = globalUses->vector[i].slot;
            JS_ASSERT(index < globalScope.defs.length());
            globalUses->vector[i].slot = globalScope.defs[index].knownSlot;
        }
    }

    return true;
}

=======
>>>>>>> c160626e
/*
 * Compile a JS function body, which might appear as the value of an event
 * handler attribute in an HTML <INPUT> tag.
 */
bool
frontend::CompileFunctionBody(JSContext *cx, JSFunction *fun, JSPrincipals *principals,
                              Bindings *bindings, const jschar *chars, size_t length,
                              const char *filename, uintN lineno, JSVersion version)
{
    Parser parser(cx, principals);
    if (!parser.init(chars, length, filename, lineno, version))
        return false;

    TokenStream &tokenStream = parser.tokenStream;

    BytecodeEmitter funbce(&parser, tokenStream.getLineno());
    if (!funbce.init(cx, TreeContext::USED_AS_TREE_CONTEXT))
        return false;

    funbce.flags |= TCF_IN_FUNCTION;
    funbce.setFunction(fun);
    funbce.bindings.transfer(cx, bindings);
    fun->setArgCount(funbce.bindings.countArgs());
    if (!GenerateBlockId(&funbce, funbce.bodyid))
        return false;

    /* FIXME: make Function format the source for a function definition. */
    tokenStream.mungeCurrentToken(TOK_NAME);
    ParseNode *fn = FunctionNode::create(&funbce);
    if (fn) {
        fn->pn_body = NULL;
        fn->pn_cookie.makeFree();

        uintN nargs = fun->nargs;
        if (nargs) {
            /*
             * NB: do not use AutoLocalNameArray because it will release space
             * allocated from cx->tempLifoAlloc by DefineArg.
             */
            Vector<JSAtom *> names(cx);
            if (!funbce.bindings.getLocalNameArray(cx, &names)) {
                fn = NULL;
            } else {
                for (uintN i = 0; i < nargs; i++) {
                    if (!DefineArg(fn, names[i], i, &funbce)) {
                        fn = NULL;
                        break;
                    }
                }
            }
        }
    }

    /*
     * Farble the body so that it looks like a block statement to EmitTree,
     * which is called from EmitFunctionBody (see BytecodeEmitter.cpp).
     * After we're done parsing, we must fold constants, analyze any nested
     * functions, and generate code for this function, including a stop opcode
     * at the end.
     */
    tokenStream.mungeCurrentToken(TOK_LC);
    ParseNode *pn = fn ? parser.functionBody() : NULL;
    if (pn) {
        if (!CheckStrictParameters(cx, &funbce)) {
            pn = NULL;
        } else if (!tokenStream.matchToken(TOK_EOF)) {
            parser.reportErrorNumber(NULL, JSREPORT_ERROR, JSMSG_SYNTAX_ERROR);
            pn = NULL;
        } else if (!FoldConstants(cx, pn, &funbce)) {
            /* FoldConstants reported the error already. */
            pn = NULL;
        } else if (!AnalyzeFunctions(&funbce)) {
            pn = NULL;
        } else {
            if (fn->pn_body) {
                JS_ASSERT(fn->pn_body->isKind(TOK_ARGSBODY));
                fn->pn_body->append(pn);
                fn->pn_body->pn_pos = pn->pn_pos;
                pn = fn->pn_body;
            }

            if (!EmitFunctionScript(cx, &funbce, pn))
                pn = NULL;
        }
    }

    return pn != NULL;
}<|MERGE_RESOLUTION|>--- conflicted
+++ resolved
@@ -93,7 +93,7 @@
                                  JSPROP_ENUMERATE | JSPROP_PERMANENT, 0, 0, DNP_SKIP_TYPE);
         if (!shape)
             return false;
-        def.knownSlot = shape->slot;
+        def.knownSlot = shape->slot();
     }
 
     Vector<JSScript *, 16> worklist(cx);
@@ -123,10 +123,10 @@
                 JSObject *obj = arr->vector[i];
                 if (!obj->isFunction())
                     continue;
-                JSFunction *fun = obj->getFunctionPrivate();
+                JSFunction *fun = obj->toFunction();
                 JS_ASSERT(fun->isInterpreted());
                 JSScript *inner = fun->script();
-                if (outer->isHeavyweightFunction) {
+                if (outer->function() && outer->function()->isHeavyweight()) {
                     outer->isOuterFunction = true;
                     inner->isInnerFunction = true;
                 }
@@ -376,111 +376,6 @@
     goto out;
 }
 
-<<<<<<< HEAD
-bool
-BytecodeCompiler::defineGlobals(JSContext *cx, GlobalScope &globalScope, JSScript *script)
-{
-    JSObject *globalObj = globalScope.globalObj;
-
-    /* Define and update global properties. */
-    for (size_t i = 0; i < globalScope.defs.length(); i++) {
-        GlobalScope::GlobalDef &def = globalScope.defs[i];
-
-        /* Names that could be resolved ahead of time can be skipped. */
-        if (!def.atom)
-            continue;
-
-        jsid id = ATOM_TO_JSID(def.atom);
-        Value rval;
-
-        if (def.funbox) {
-            JSFunction *fun = def.funbox->function();
-
-            /*
-             * No need to check for redeclarations or anything, global
-             * optimizations only take place if the property is not defined.
-             */
-            rval.setObject(*fun);
-            types::AddTypePropertyId(cx, globalObj, id, rval);
-        } else {
-            rval.setUndefined();
-        }
-
-        /*
-         * Don't update the type information when defining the property for the
-         * global object, per the consistency rules for type properties. If the
-         * property is only undefined before it is ever written, we can check
-         * the global directly during compilation and avoid having to emit type
-         * checks every time it is accessed in the script.
-         */
-        const Shape *shape =
-            DefineNativeProperty(cx, globalObj, id, rval, JS_PropertyStub, JS_StrictPropertyStub,
-                                 JSPROP_ENUMERATE | JSPROP_PERMANENT, 0, 0, DNP_SKIP_TYPE);
-        if (!shape)
-            return false;
-        def.knownSlot = shape->slot();
-    }
-
-    Vector<JSScript *, 16> worklist(cx);
-    if (!worklist.append(script))
-        return false;
-
-    /*
-     * Recursively walk through all scripts we just compiled. For each script,
-     * go through all global uses. Each global use indexes into globalScope->defs.
-     * Use this information to repoint each use to the correct slot in the global
-     * object.
-     */
-    while (worklist.length()) {
-        JSScript *outer = worklist.back();
-        worklist.popBack();
-
-        if (JSScript::isValidOffset(outer->objectsOffset)) {
-            JSObjectArray *arr = outer->objects();
-
-            /*
-             * If this is an eval script, don't treat the saved caller function
-             * stored in the first object slot as an inner function.
-             */
-            size_t start = outer->savedCallerFun ? 1 : 0;
-
-            for (size_t i = start; i < arr->length; i++) {
-                JSObject *obj = arr->vector[i];
-                if (!obj->isFunction())
-                    continue;
-                JSFunction *fun = obj->toFunction();
-                JS_ASSERT(fun->isInterpreted());
-                JSScript *inner = fun->script();
-                if (outer->function() && outer->function()->isHeavyweight()) {
-                    outer->isOuterFunction = true;
-                    inner->isInnerFunction = true;
-                }
-                if (!JSScript::isValidOffset(inner->globalsOffset) &&
-                    !JSScript::isValidOffset(inner->objectsOffset)) {
-                    continue;
-                }
-                if (!worklist.append(inner))
-                    return false;
-            }
-        }
-
-        if (!JSScript::isValidOffset(outer->globalsOffset))
-            continue;
-
-        GlobalSlotArray *globalUses = outer->globals();
-        uint32 nGlobalUses = globalUses->length;
-        for (uint32 i = 0; i < nGlobalUses; i++) {
-            uint32 index = globalUses->vector[i].slot;
-            JS_ASSERT(index < globalScope.defs.length());
-            globalUses->vector[i].slot = globalScope.defs[index].knownSlot;
-        }
-    }
-
-    return true;
-}
-
-=======
->>>>>>> c160626e
 /*
  * Compile a JS function body, which might appear as the value of an event
  * handler attribute in an HTML <INPUT> tag.
