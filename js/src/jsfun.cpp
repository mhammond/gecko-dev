--- conflicted
+++ resolved
@@ -2201,30 +2201,7 @@
         return false;
     }
 
-<<<<<<< HEAD
-    JS::Anchor<JSObject *> obj(NewFunction(cx, *global));
-    if (!obj.get())
-        return false;
-
-    /*
-     * NB: (new Function) is not lexically closed by its caller, it's just an
-     * anonymous function in the top-level scope that its constructor inhabits.
-     * Thus 'var x = 42; f = new Function("return x"); print(f())' prints 42,
-     * and so would a call to f from another top-level's script or function.
-     */
-    JSFunction *fun = js_NewFunction(cx, obj.get(), NULL, 0, JSFUN_LAMBDA | JSFUN_INTERPRETED,
-                                     global, cx->runtime->atomState.anonymousAtom);
-    if (!fun)
-        return false;
-
     Bindings bindings(cx);
-=======
-    EmptyShape *emptyCallShape = EmptyShape::getEmptyCallShape(cx);
-    if (!emptyCallShape)
-        return false;
-
-    Bindings bindings(cx, emptyCallShape);
->>>>>>> 7995ca5f
     AutoBindingsRooter root(cx, bindings);
 
     uintN lineno;
