--- conflicted
+++ resolved
@@ -5340,14 +5340,11 @@
         || !op.addStringOption('\0', "ion-parallel-compile", "on/off",
                                "Compile scripts off thread (default: off)")
 #endif
-<<<<<<< HEAD
         || !op.addBoolOption('\0', "baseline", "Enable baseline compiler (default)")
         || !op.addBoolOption('\0', "no-baseline", "Disable baseline compiler")
-=======
 #ifdef JSGC_GENERATIONAL
         || !op.addBoolOption('\0', "ggc", "Enable Generational GC")
 #endif
->>>>>>> bce0d4de
     )
     {
         return EXIT_FAILURE;
