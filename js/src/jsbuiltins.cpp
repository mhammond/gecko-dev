/* -*- Mode: C++; tab-width: 8; indent-tabs-mode: nil; c-basic-offset: 4; -*-
 * vim: set ts=4 sw=4 et tw=99:
 *
 * ***** BEGIN LICENSE BLOCK *****
 * Version: MPL 1.1/GPL 2.0/LGPL 2.1
 *
 * The contents of this file are subject to the Mozilla Public License Version
 * 1.1 (the "License"); you may not use this file except in compliance with
 * the License. You may obtain a copy of the License at
 * http://www.mozilla.org/MPL/
 *
 * Software distributed under the License is distributed on an "AS IS" basis,
 * WITHOUT WARRANTY OF ANY KIND, either express or implied. See the License
 * for the specific language governing rights and limitations under the
 * License.
 *
 * The Original Code is Mozilla SpiderMonkey JavaScript 1.9 code, released
 * May 28, 2008.
 *
 * The Initial Developer of the Original Code is
 *   Andreas Gal <gal@mozilla.com>
 *
 * Contributor(s):
 *   Brendan Eich <brendan@mozilla.org>
 *   Mike Shaver <shaver@mozilla.org>
 *   David Anderson <danderson@mozilla.com>
 *
 * Alternatively, the contents of this file may be used under the terms of
 * either of the GNU General Public License Version 2 or later (the "GPL"),
 * or the GNU Lesser General Public License Version 2.1 or later (the "LGPL"),
 * in which case the provisions of the GPL or the LGPL are applicable instead
 * of those above. If you wish to allow use of your version of this file only
 * under the terms of either the GPL or the LGPL, and not to allow others to
 * use your version of this file under the terms of the MPL, indicate your
 * decision by deleting the provisions above and replace them with the notice
 * and other provisions required by the GPL or the LGPL. If you do not delete
 * the provisions above, a recipient may use your version of this file under
 * the terms of any one of the MPL, the GPL or the LGPL.
 *
 * ***** END LICENSE BLOCK ***** */

#include <math.h>

#include "jsapi.h"
#include "jsstdint.h"
#include "jsarray.h"
#include "jsbool.h"
#include "jscntxt.h"
#include "jsgc.h"
#include "jsiter.h"
#include "jsnum.h"
#include "jslibmath.h"
#include "jsmath.h"
#include "jsnum.h"
#include "prmjtime.h"
#include "jsdate.h"
#include "jsscope.h"
#include "jsstr.h"
#include "jsbuiltins.h"
#include "jstracer.h"
#include "jsvector.h"

#include "jsatominlines.h"
#include "jsobjinlines.h"
#include "jsscopeinlines.h"
#include "jscntxtinlines.h"

using namespace avmplus;
using namespace nanojit;
using namespace js;

JS_FRIEND_API(void)
js_SetTraceableNativeFailed(JSContext *cx)
{
    SetBuiltinError(cx);
}

/*
 * NB: bool FASTCALL is not compatible with Nanojit's calling convention usage.
 * Do not use bool FASTCALL, use JSBool only!
 */

jsdouble FASTCALL
js_dmod(jsdouble a, jsdouble b)
{
    if (b == 0.0) {
        jsdpun u;
        u.s.hi = JSDOUBLE_HI32_EXPMASK | JSDOUBLE_HI32_MANTMASK;
        u.s.lo = 0xffffffff;
        return u.d;
    }
    return js_fmod(a, b);
}
JS_DEFINE_CALLINFO_2(extern, DOUBLE, js_dmod, DOUBLE, DOUBLE, 1, ACC_NONE)

int32 FASTCALL
js_imod(int32 a, int32 b)
{
    if (a < 0 || b <= 0)
        return -1;
    int r = a % b;
    return r;
}
JS_DEFINE_CALLINFO_2(extern, INT32, js_imod, INT32, INT32, 1, ACC_NONE)

#if JS_BITS_PER_WORD == 32

jsdouble FASTCALL
js_UnboxDouble(uint32 tag, uint32 payload)
{
    if (tag == JSVAL_TAG_INT32)
        return (double)(int32)payload;

    jsval_layout l;
    l.s.tag = (JSValueTag)tag;
    l.s.payload.u32 = payload;
    return l.asDouble;
}
JS_DEFINE_CALLINFO_2(extern, DOUBLE, js_UnboxDouble, UINT32, UINT32, 1, ACC_NONE)

int32 FASTCALL
js_UnboxInt32(uint32 tag, uint32 payload)
{
    if (tag == JSVAL_TAG_INT32)
        return (int32)payload;

    jsval_layout l;
    l.s.tag = (JSValueTag)tag;
    l.s.payload.u32 = payload;
    return js_DoubleToECMAInt32(l.asDouble);
}
JS_DEFINE_CALLINFO_2(extern, INT32, js_UnboxInt32, UINT32, UINT32, 1, ACC_NONE)

#elif JS_BITS_PER_WORD == 64

jsdouble FASTCALL
js_UnboxDouble(Value v)
{
    if (v.isInt32())
        return (jsdouble)v.asInt32();
    return v.asDouble();
}
JS_DEFINE_CALLINFO_1(extern, DOUBLE, js_UnboxDouble, JSVAL, 1, ACC_NONE)

int32 FASTCALL
js_UnboxInt32(Value v)
{
    if (v.isInt32())
        return v.asInt32();
    return js_DoubleToECMAInt32(v.asDouble());
}
JS_DEFINE_CALLINFO_1(extern, INT32, js_UnboxInt32, VALUE, 1, ACC_NONE)

#endif

int32 FASTCALL
js_DoubleToInt32(jsdouble d)
{
    return js_DoubleToECMAInt32(d);
}
JS_DEFINE_CALLINFO_1(extern, INT32, js_DoubleToInt32, DOUBLE, 1, ACC_NONE)

uint32 FASTCALL
js_DoubleToUint32(jsdouble d)
{
    return js_DoubleToECMAUint32(d);
}
JS_DEFINE_CALLINFO_1(extern, UINT32, js_DoubleToUint32, DOUBLE, 1, ACC_NONE)

jsdouble FASTCALL
js_StringToNumber(JSContext* cx, JSString* str)
{
    return StringToNumberType<jsdouble>(cx, str);
}
JS_DEFINE_CALLINFO_2(extern, DOUBLE, js_StringToNumber, CONTEXT, STRING, 1, ACC_NONE)

int32 FASTCALL
js_StringToInt32(JSContext* cx, JSString* str)
{
    return StringToNumberType<int32>(cx, str);
}
JS_DEFINE_CALLINFO_2(extern, INT32, js_StringToInt32, CONTEXT, STRING, 1, ACC_NONE)

/* Nb: it's always safe to set isDefinitelyAtom to false if you're unsure or don't know. */
static inline JSBool
AddPropertyHelper(JSContext* cx, JSObject* obj, JSScopeProperty* sprop, bool isDefinitelyAtom)
{
    JS_LOCK_OBJ(cx, obj);

    uint32 slot = sprop->slot;
    JSScope* scope = obj->scope();
    if (slot != scope->freeslot)
        goto exit_trace;
    JS_ASSERT(sprop->parent == scope->lastProperty());

    if (scope->isSharedEmpty()) {
        scope = js_GetMutableScope(cx, obj);
        if (!scope)
            goto exit_trace;
    } else {
        JS_ASSERT(!scope->hasProperty(sprop));
    }

    if (!scope->table) {
<<<<<<< HEAD
        if (slot < obj->numSlots() && !obj->getClass()->reserveSlots) {
            JS_ASSERT(obj->getSlot(scope->freeslot).isUndefined());
=======
        if (slot < obj->numSlots()) {
            JS_ASSERT(JSVAL_IS_VOID(obj->getSlot(scope->freeslot)));
>>>>>>> 52e11d5d
            ++scope->freeslot;
        } else {
            if (!js_AllocSlot(cx, obj, &slot))
                goto exit_trace;

            if (slot != sprop->slot) {
                js_FreeSlot(cx, obj, slot);
                goto exit_trace;
            }
        }

        scope->extend(cx, sprop, isDefinitelyAtom);
    } else {
        JSScopeProperty *sprop2 =
            scope->addProperty(cx, sprop->id, sprop->getter(), sprop->setter(),
                               SPROP_INVALID_SLOT, sprop->attributes(), sprop->getFlags(),
                               sprop->shortid);
        if (sprop2 != sprop)
            goto exit_trace;
    }

    if (js_IsPropertyCacheDisabled(cx))
        goto exit_trace;

    JS_UNLOCK_SCOPE(cx, scope);
    return JS_TRUE;

  exit_trace:
    JS_UNLOCK_SCOPE(cx, scope);
    return JS_FALSE;
}

JSBool FASTCALL
js_AddProperty(JSContext* cx, JSObject* obj, JSScopeProperty* sprop)
{
    return AddPropertyHelper(cx, obj, sprop, /* isDefinitelyAtom = */false);
}
JS_DEFINE_CALLINFO_3(extern, BOOL, js_AddProperty, CONTEXT, OBJECT, SCOPEPROP, 0, ACC_STORE_ANY)

JSBool FASTCALL
js_AddAtomProperty(JSContext* cx, JSObject* obj, JSScopeProperty* sprop)
{
    return AddPropertyHelper(cx, obj, sprop, /* isDefinitelyAtom = */true);
}
JS_DEFINE_CALLINFO_3(extern, BOOL, js_AddAtomProperty, CONTEXT, OBJECT, SCOPEPROP, 0, ACC_STORE_ANY)

static JSBool
HasProperty(JSContext* cx, JSObject* obj, jsid id)
{
    // Check that we know how the lookup op will behave.
    for (JSObject* pobj = obj; pobj; pobj = pobj->getProto()) {
        if (pobj->map->ops->lookupProperty != js_LookupProperty)
            return JS_NEITHER;
        Class* clasp = pobj->getClass();
        if (clasp->resolve != JS_ResolveStub && clasp != &js_StringClass)
            return JS_NEITHER;
    }

    JSObject* obj2;
    JSProperty* prop;
    if (js_LookupPropertyWithFlags(cx, obj, id, JSRESOLVE_QUALIFIED, &obj2, &prop) < 0)
        return JS_NEITHER;
    if (prop)
        obj2->dropProperty(cx, prop);
    return prop != NULL;
}

JSBool FASTCALL
js_HasNamedProperty(JSContext* cx, JSObject* obj, JSString* idstr)
{
    JSAtom *atom = js_AtomizeString(cx, idstr, 0);
    if (!atom)
        return JS_NEITHER;

    return HasProperty(cx, obj, ATOM_TO_JSID(atom));
}
JS_DEFINE_CALLINFO_3(extern, BOOL, js_HasNamedProperty, CONTEXT, OBJECT, STRING, 0, ACC_STORE_ANY)

JSBool FASTCALL
js_HasNamedPropertyInt32(JSContext* cx, JSObject* obj, int32 index)
{
    jsid id;
    if (!js_Int32ToId(cx, index, &id))
        return JS_NEITHER;

    return HasProperty(cx, obj, id);
}
JS_DEFINE_CALLINFO_3(extern, BOOL, js_HasNamedPropertyInt32, CONTEXT, OBJECT, INT32, 0,
                     ACC_STORE_ANY)

JSString* FASTCALL
js_TypeOfObject(JSContext* cx, JSObject* obj)
{
    JS_ASSERT(obj);
    return ATOM_TO_STRING(cx->runtime->atomState.typeAtoms[obj->typeOf(cx)]);
}
JS_DEFINE_CALLINFO_2(extern, STRING, js_TypeOfObject, CONTEXT, OBJECT, 1, ACC_NONE)

JSString* FASTCALL
js_BooleanIntToString(JSContext *cx, int32 unboxed)
{
    JS_ASSERT(uint32(unboxed) <= 1);
    return ATOM_TO_STRING(cx->runtime->atomState.booleanAtoms[unboxed]);
}
JS_DEFINE_CALLINFO_2(extern, STRING, js_BooleanIntToString, CONTEXT, INT32, 1, ACC_NONE)

JSObject* FASTCALL
js_NewNullClosure(JSContext* cx, JSObject* funobj, JSObject* proto, JSObject* parent)
{
    JS_ASSERT(funobj->isFunction());
    JS_ASSERT(proto->isFunction());
    JS_ASSERT(JS_ON_TRACE(cx));

    JSFunction *fun = (JSFunction*) funobj;
    JS_ASSERT(GET_FUNCTION_PRIVATE(cx, funobj) == fun);

    JSObject* closure = js_NewGCObject(cx);
    if (!closure)
        return NULL;

    closure->initSharingEmptyScope(&js_FunctionClass, ObjectTag(*proto), ObjectTag(*parent),
                                   PrivateTag(fun));
    return closure;
}
JS_DEFINE_CALLINFO_4(extern, OBJECT, js_NewNullClosure, CONTEXT, OBJECT, OBJECT, OBJECT, 0,
                     ACC_STORE_ANY)

JS_REQUIRES_STACK JSBool FASTCALL
js_PopInterpFrame(JSContext* cx, TracerState* state)
{
    JS_ASSERT(cx->fp && cx->fp->down);
    JSStackFrame* const fp = cx->fp;

    /*
     * Mirror frame popping code from inline_return in js_Interpret. There are
     * some things we just don't want to handle. In those cases, the trace will
     * MISMATCH_EXIT.
     */
    if (fp->hookData)
        return JS_FALSE;
    if (cx->version != fp->callerVersion)
        return JS_FALSE;
    if (fp->flags & JSFRAME_CONSTRUCTING)
        return JS_FALSE;
    if (fp->imacpc)
        return JS_FALSE;
    if (fp->blockChain)
        return JS_FALSE;

    fp->putActivationObjects(cx);
    
    /* Update display table. */
    if (fp->script->staticLevel < JS_DISPLAY_SIZE)
        cx->display[fp->script->staticLevel] = fp->displaySave;

    /* Pop the frame and its memory. */
    cx->stack().popInlineFrame(cx, fp, fp->down);

    /* Update the inline call count. */
    *state->inlineCallCountp = *state->inlineCallCountp - 1;
    return JS_TRUE;
}
JS_DEFINE_CALLINFO_2(extern, BOOL, js_PopInterpFrame, CONTEXT, TRACERSTATE, 0, ACC_STORE_ANY)

JSString* FASTCALL
js_ConcatN(JSContext *cx, JSString **strArray, uint32 size)
{
    /* Calculate total size. */
    size_t numChar = 1;
    for (uint32 i = 0; i < size; ++i) {
        size_t before = numChar;
        numChar += strArray[i]->length();
        if (numChar < before)
            return NULL;
    }


    /* Allocate buffer. */
    if (numChar & js::tl::MulOverflowMask<sizeof(jschar)>::result)
        return NULL;
    jschar *buf = (jschar *)cx->malloc(numChar * sizeof(jschar));
    if (!buf)
        return NULL;

    /* Fill buffer. */
    jschar *ptr = buf;
    for (uint32 i = 0; i < size; ++i) {
        const jschar *chars;
        size_t length;
        strArray[i]->getCharsAndLength(chars, length);
        js_strncpy(ptr, chars, length);
        ptr += length;
    }
    *ptr = '\0';

    /* Create string. */
    JSString *str = js_NewString(cx, buf, numChar - 1);
    if (!str)
        cx->free(buf);
    return str;
}
JS_DEFINE_CALLINFO_3(extern, STRING, js_ConcatN, CONTEXT, STRINGPTR, UINT32, 0, ACC_STORE_ANY)<|MERGE_RESOLUTION|>--- conflicted
+++ resolved
@@ -202,13 +202,8 @@
     }
 
     if (!scope->table) {
-<<<<<<< HEAD
-        if (slot < obj->numSlots() && !obj->getClass()->reserveSlots) {
+        if (slot < obj->numSlots()) {
             JS_ASSERT(obj->getSlot(scope->freeslot).isUndefined());
-=======
-        if (slot < obj->numSlots()) {
-            JS_ASSERT(JSVAL_IS_VOID(obj->getSlot(scope->freeslot)));
->>>>>>> 52e11d5d
             ++scope->freeslot;
         } else {
             if (!js_AllocSlot(cx, obj, &slot))
