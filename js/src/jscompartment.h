--- conflicted
+++ resolved
@@ -566,7 +566,8 @@
     size_t backEdgeCount(jsbytecode *pc) const;
     size_t incBackEdgeCount(jsbytecode *pc);
 
-<<<<<<< HEAD
+    js::WatchpointMap *watchpointMap;
+	
 #ifdef JS_ION
   private:
     js::ion::IonCompartment *ionCompartment_;
@@ -577,10 +578,6 @@
         return ionCompartment_;
     }
 #endif
-
-=======
-    js::WatchpointMap *watchpointMap;
->>>>>>> c77b88d9
 };
 
 #define JS_SCRIPTS_TO_GC(cx)    ((cx)->compartment->scriptsToGC)
