--- conflicted
+++ resolved
@@ -20,14 +20,9 @@
     ],
   ]);
 
-  yield setSessionStorageItem("ss4", "new-item");
+  await setSessionStorageItem("ss4", "new-item");
 
-<<<<<<< HEAD
-  await gUI.once("store-objects-updated");
-  await gUI.once("store-objects-updated");
-=======
-  yield gUI.once("store-objects-edit");
->>>>>>> 1f1a5500
+  await gUI.once("store-objects-edit");
 
   await checkState([
     [
@@ -38,21 +33,13 @@
 
   // deleting item
 
-  yield removeSessionStorageItem("ss3");
+  await removeSessionStorageItem("ss3");
 
-<<<<<<< HEAD
-  await gUI.once("store-objects-updated");
-=======
-  yield gUI.once("store-objects-edit");
->>>>>>> 1f1a5500
+  await gUI.once("store-objects-edit");
 
-  yield removeSessionStorageItem("ss1");
+  await removeSessionStorageItem("ss1");
 
-<<<<<<< HEAD
-  await gUI.once("store-objects-updated");
-=======
-  yield gUI.once("store-objects-edit");
->>>>>>> 1f1a5500
+  await gUI.once("store-objects-edit");
 
   await checkState([
     [
@@ -68,7 +55,7 @@
   // Checking for correct value in sidebar before update
   await findVariableViewProperties([{name: "ss2", value: "foobar"}]);
 
-  yield setSessionStorageItem("ss2", "changed=ss2");
+  await setSessionStorageItem("ss2", "changed=ss2");
 
   await gUI.once("sidebar-updated");
 
@@ -90,26 +77,21 @@
     ],
   ]);
 
-<<<<<<< HEAD
   await finishTests();
 });
-=======
-  yield finishTests();
-});
 
-function* setSessionStorageItem(key, value) {
-  yield ContentTask.spawn(gBrowser.selectedBrowser, [key, value],
+asyn function setSessionStorageItem(key, value) {
+  await ContentTask.spawn(gBrowser.selectedBrowser, [key, value],
     ([innerKey, innerValue]) => {
       content.wrappedJSObject.sessionStorage.setItem(innerKey, innerValue);
     }
   );
 }
 
-function* removeSessionStorageItem(key) {
-  yield ContentTask.spawn(gBrowser.selectedBrowser, key,
+async function removeSessionStorageItem(key) {
+  await ContentTask.spawn(gBrowser.selectedBrowser, key,
     innerKey => {
       content.wrappedJSObject.sessionStorage.removeItem(innerKey);
     }
   );
-}
->>>>>>> 1f1a5500
+}