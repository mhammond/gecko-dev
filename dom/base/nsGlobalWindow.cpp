--- conflicted
+++ resolved
@@ -9633,10 +9633,6 @@
 NS_IMETHODIMP
 nsGlobalChromeWindow::GetMessageManager(nsIChromeFrameMessageManager** aManager)
 {
-<<<<<<< HEAD
-#ifdef MOZ_IPC
-=======
->>>>>>> 2e898dd8
   FORWARD_TO_INNER_CHROME(GetMessageManager, (aManager), NS_ERROR_FAILURE);
   if (!mMessageManager) {
     nsIScriptContext* scx = GetContextInternal();
@@ -9653,12 +9649,6 @@
     NS_ENSURE_TRUE(mMessageManager, NS_ERROR_OUT_OF_MEMORY);
   }
   NS_ADDREF(*aManager = mMessageManager);
-<<<<<<< HEAD
-#else
-  *aManager = nsnull;
-#endif
-=======
->>>>>>> 2e898dd8
   return NS_OK;
 }
 
