/* -*- Mode: C++; tab-width: 8; indent-tabs-mode: nil; c-basic-offset: 4 -*- */
/* vim: set sw=4 ts=8 et tw=80 : */
/* This Source Code Form is subject to the terms of the Mozilla Public
 * License, v. 2.0. If a copy of the MPL was not distributed with this
 * file, You can obtain one at http://mozilla.org/MPL/2.0/. */

#ifdef MOZ_WIDGET_GTK
#include <gtk/gtk.h>
#endif

#ifdef MOZ_WIDGET_QT
#include "nsQAppInstance.h"
#endif

#include "ContentChild.h"

#include "BlobChild.h"
#include "CrashReporterChild.h"
#include "GeckoProfiler.h"
#include "TabChild.h"

#include "mozilla/Attributes.h"
#ifdef ACCESSIBILITY
#include "mozilla/a11y/DocAccessibleChild.h"
#endif
#include "mozilla/LookAndFeel.h"
#include "mozilla/Preferences.h"
#include "mozilla/ProcessHangMonitorIPC.h"
#include "mozilla/docshell/OfflineCacheUpdateChild.h"
#include "mozilla/dom/ContentBridgeChild.h"
#include "mozilla/dom/ContentBridgeParent.h"
#include "mozilla/dom/ContentParent.h"
#include "mozilla/dom/DataTransfer.h"
#include "mozilla/dom/DOMStorageIPC.h"
#include "mozilla/dom/ExternalHelperAppChild.h"
#include "mozilla/dom/PCrashReporterChild.h"
#include "mozilla/dom/ProcessGlobal.h"
#include "mozilla/dom/Promise.h"
#include "mozilla/dom/asmjscache/AsmJSCache.h"
#include "mozilla/dom/asmjscache/PAsmJSCacheEntryChild.h"
#include "mozilla/dom/nsIContentChild.h"
#include "mozilla/psm/PSMContentListener.h"
#include "mozilla/hal_sandbox/PHalChild.h"
#include "mozilla/ipc/BackgroundChild.h"
#include "mozilla/ipc/FileDescriptorSetChild.h"
#include "mozilla/ipc/FileDescriptorUtils.h"
#include "mozilla/ipc/GeckoChildProcessHost.h"
#include "mozilla/ipc/TestShellChild.h"
#include "mozilla/jsipc/CrossProcessObjectWrappers.h"
#include "mozilla/layers/CompositorChild.h"
#include "mozilla/layers/ImageBridgeChild.h"
#include "mozilla/layers/PCompositorChild.h"
#include "mozilla/layers/SharedBufferManagerChild.h"
#include "mozilla/net/NeckoChild.h"
#include "mozilla/plugins/PluginInstanceParent.h"
#include "mozilla/plugins/PluginModuleParent.h"
#include "mozilla/widget/WidgetMessageUtils.h"

#if defined(MOZ_CONTENT_SANDBOX)
#if defined(XP_WIN)
#define TARGET_SANDBOX_EXPORTS
#include "mozilla/sandboxTarget.h"
#elif defined(XP_LINUX)
#include "mozilla/Sandbox.h"
#include "mozilla/SandboxInfo.h"
#elif defined(XP_MACOSX)
#include "mozilla/Sandbox.h"
#endif
#endif

#include "mozilla/unused.h"

#include "mozInlineSpellChecker.h"
#include "nsIConsoleListener.h"
#include "nsICycleCollectorListener.h"
#include "nsIDragService.h"
#include "nsIIPCBackgroundChildCreateCallback.h"
#include "nsIInterfaceRequestorUtils.h"
#include "nsIMemoryReporter.h"
#include "nsIMemoryInfoDumper.h"
#include "nsIMutable.h"
#include "nsIObserverService.h"
#include "nsIScriptSecurityManager.h"
#include "nsIServiceWorkerManager.h"
#include "nsScreenManagerProxy.h"
#include "nsMemoryInfoDumper.h"
#include "nsServiceManagerUtils.h"
#include "nsStyleSheetService.h"
#include "nsXULAppAPI.h"
#include "nsIScriptError.h"
#include "nsIConsoleService.h"
#include "nsJSEnvironment.h"
#include "SandboxHal.h"
#include "nsDebugImpl.h"
#include "nsHashPropertyBag.h"
#include "nsLayoutStylesheetCache.h"
#include "nsIJSRuntimeService.h"
#include "nsThreadManager.h"
#include "nsAnonymousTemporaryFile.h"
#include "nsISpellChecker.h"
#include "nsClipboardProxy.h"
#include "nsISystemMessageCache.h"
#include "nsDirectoryServiceUtils.h"
#include "nsDirectoryServiceDefs.h"
#include "nsContentPermissionHelper.h"

#include "IHistory.h"
#include "nsNetUtil.h"

#include "base/message_loop.h"
#include "base/process_util.h"
#include "base/task.h"

#include "nsChromeRegistryContent.h"
#include "nsFrameMessageManager.h"

#include "nsIGeolocationProvider.h"
#include "mozilla/dom/PMemoryReportRequestChild.h"
#include "mozilla/dom/PCycleCollectWithLogsChild.h"

#include "nsIScriptSecurityManager.h"

#ifdef MOZ_WEBRTC
#include "signaling/src/peerconnection/WebrtcGlobalChild.h"
#endif

#ifdef MOZ_PERMISSIONS
#include "nsPermission.h"
#include "nsPermissionManager.h"
#endif

#include "PermissionMessageUtils.h"

#if defined(MOZ_WIDGET_ANDROID)
#include "APKOpen.h"
#endif

#if defined(MOZ_WIDGET_GONK)
#include "nsVolume.h"
#include "nsVolumeService.h"
#include "SpeakerManagerService.h"
#endif

#ifdef XP_WIN
#include <process.h>
#define getpid _getpid
#endif

#ifdef MOZ_X11
#include "mozilla/X11Util.h"
#endif

#ifdef ACCESSIBILITY
#include "nsIAccessibilityService.h"
#endif

#ifdef MOZ_NUWA_PROCESS
#include <setjmp.h>
#include "ipc/Nuwa.h"
#endif

#ifdef MOZ_GAMEPAD
#include "mozilla/dom/GamepadService.h"
#endif

#include "mozilla/dom/File.h"
#include "mozilla/dom/cellbroadcast/CellBroadcastIPCService.h"
#include "mozilla/dom/icc/IccChild.h"
#include "mozilla/dom/mobileconnection/MobileConnectionChild.h"
#include "mozilla/dom/mobilemessage/SmsChild.h"
#include "mozilla/dom/devicestorage/DeviceStorageRequestChild.h"
#include "mozilla/dom/PFileSystemRequestChild.h"
#include "mozilla/dom/FileSystemTaskBase.h"
#include "mozilla/dom/bluetooth/PBluetoothChild.h"
#include "mozilla/dom/PFMRadioChild.h"
#include "mozilla/ipc/InputStreamUtils.h"

#ifdef MOZ_WEBSPEECH
#include "mozilla/dom/PSpeechSynthesisChild.h"
#endif

#include "ProcessUtils.h"
#include "StructuredCloneUtils.h"
#include "URIUtils.h"
#include "nsContentUtils.h"
#include "nsIPrincipal.h"
#include "nsDeviceStorage.h"
#include "AudioChannelService.h"
#include "DomainPolicy.h"
#include "mozilla/dom/DataStoreService.h"
#include "mozilla/dom/telephony/PTelephonyChild.h"
#include "mozilla/dom/time/DateCacheCleaner.h"
#include "mozilla/dom/voicemail/VoicemailIPCService.h"
#include "mozilla/net/NeckoMessageUtils.h"
#include "mozilla/widget/PuppetBidiKeyboard.h"
#include "mozilla/RemoteSpellCheckEngineChild.h"
#include "GMPServiceChild.h"

using namespace mozilla;
using namespace mozilla::docshell;
using namespace mozilla::dom::bluetooth;
using namespace mozilla::dom::cellbroadcast;
using namespace mozilla::dom::devicestorage;
using namespace mozilla::dom::icc;
using namespace mozilla::dom::ipc;
using namespace mozilla::dom::mobileconnection;
using namespace mozilla::dom::mobilemessage;
using namespace mozilla::dom::telephony;
using namespace mozilla::dom::voicemail;
using namespace mozilla::embedding;
using namespace mozilla::gmp;
using namespace mozilla::hal_sandbox;
using namespace mozilla::ipc;
using namespace mozilla::layers;
using namespace mozilla::net;
using namespace mozilla::jsipc;
using namespace mozilla::psm;
using namespace mozilla::widget;
#if defined(MOZ_WIDGET_GONK)
using namespace mozilla::system;
#endif
using namespace mozilla::widget;

#ifdef MOZ_NUWA_PROCESS
static bool sNuwaForking = false;

// The size of the reserved stack (in unsigned ints). It's used to reserve space
// to push sigsetjmp() in NuwaCheckpointCurrentThread() to higher in the stack
// so that after it returns and do other work we don't garble the stack we want
// to preserve in NuwaCheckpointCurrentThread().
#define RESERVED_INT_STACK 128

// A sentinel value for checking whether RESERVED_INT_STACK is large enough.
#define STACK_SENTINEL_VALUE 0xdeadbeef
#endif

namespace mozilla {
namespace dom {

class MemoryReportRequestChild : public PMemoryReportRequestChild,
                                 public nsIRunnable
{
public:
    NS_DECL_ISUPPORTS

    MemoryReportRequestChild(bool aAnonymize,
                             const MaybeFileDesc& aDMDFile);
    NS_IMETHOD Run() override;
private:
    virtual ~MemoryReportRequestChild();

    bool     mAnonymize;
    FileDescriptor mDMDFile;
};

NS_IMPL_ISUPPORTS(MemoryReportRequestChild, nsIRunnable)

MemoryReportRequestChild::MemoryReportRequestChild(
    bool aAnonymize, const MaybeFileDesc& aDMDFile)
  : mAnonymize(aAnonymize)
{
    MOZ_COUNT_CTOR(MemoryReportRequestChild);
    if (aDMDFile.type() == MaybeFileDesc::TFileDescriptor) {
        mDMDFile = aDMDFile.get_FileDescriptor();
    }
}

MemoryReportRequestChild::~MemoryReportRequestChild()
{
    MOZ_COUNT_DTOR(MemoryReportRequestChild);
}

// IPC sender for remote GC/CC logging.
class CycleCollectWithLogsChild final
    : public PCycleCollectWithLogsChild
    , public nsICycleCollectorLogSink
{
public:
    NS_DECL_ISUPPORTS

    CycleCollectWithLogsChild(const FileDescriptor& aGCLog,
                              const FileDescriptor& aCCLog)
    {
        mGCLog = FileDescriptorToFILE(aGCLog, "w");
        mCCLog = FileDescriptorToFILE(aCCLog, "w");
    }

    NS_IMETHOD Open(FILE** aGCLog, FILE** aCCLog) override
    {
        if (NS_WARN_IF(!mGCLog) || NS_WARN_IF(!mCCLog)) {
            return NS_ERROR_FAILURE;
        }
        *aGCLog = mGCLog;
        *aCCLog = mCCLog;
        return NS_OK;
    }

    NS_IMETHOD CloseGCLog() override
    {
        MOZ_ASSERT(mGCLog);
        fclose(mGCLog);
        mGCLog = nullptr;
        SendCloseGCLog();
        return NS_OK;
    }

    NS_IMETHOD CloseCCLog() override
    {
        MOZ_ASSERT(mCCLog);
        fclose(mCCLog);
        mCCLog = nullptr;
        SendCloseCCLog();
        return NS_OK;
    }

    NS_IMETHOD GetFilenameIdentifier(nsAString& aIdentifier) override
    {
        return UnimplementedProperty();
    }

    NS_IMETHOD SetFilenameIdentifier(const nsAString& aIdentifier) override
    {
        return UnimplementedProperty();
    }

    NS_IMETHOD GetProcessIdentifier(int32_t *aIdentifier) override
    {
        return UnimplementedProperty();
    }

    NS_IMETHOD SetProcessIdentifier(int32_t aIdentifier) override
    {
        return UnimplementedProperty();
    }

    NS_IMETHOD GetGcLog(nsIFile** aPath) override
    {
        return UnimplementedProperty();
    }

    NS_IMETHOD GetCcLog(nsIFile** aPath) override
    {
        return UnimplementedProperty();
    }

private:
    ~CycleCollectWithLogsChild()
    {
        if (mGCLog) {
            fclose(mGCLog);
            mGCLog = nullptr;
        }
        if (mCCLog) {
            fclose(mCCLog);
            mCCLog = nullptr;
        }
        // The XPCOM refcount drives the IPC lifecycle; see also
        // DeallocPCycleCollectWithLogsChild.
        unused << Send__delete__(this);
    }

    nsresult UnimplementedProperty()
    {
        MOZ_ASSERT(false, "This object is a remote GC/CC logger;"
                   " this property isn't meaningful.");
        return NS_ERROR_UNEXPECTED;
    }

    FILE* mGCLog;
    FILE* mCCLog;
};

NS_IMPL_ISUPPORTS(CycleCollectWithLogsChild, nsICycleCollectorLogSink);

class AlertObserver
{
public:

    AlertObserver(nsIObserver *aObserver, const nsString& aData)
        : mObserver(aObserver)
        , mData(aData)
    {
    }

    ~AlertObserver() {}

    bool ShouldRemoveFrom(nsIObserver* aObserver,
                          const nsString& aData) const
    {
        return (mObserver == aObserver &&
                mData == aData);
    }

    bool Observes(const nsString& aData) const
    {
        return mData.Equals(aData);
    }

    bool Notify(const nsCString& aType) const
    {
        mObserver->Observe(nullptr, aType.get(), mData.get());
        return true;
    }

private:
    nsCOMPtr<nsIObserver> mObserver;
    nsString mData;
};

class ConsoleListener final : public nsIConsoleListener
{
public:
    explicit ConsoleListener(ContentChild* aChild)
    : mChild(aChild) {}

    NS_DECL_ISUPPORTS
    NS_DECL_NSICONSOLELISTENER

private:
    ~ConsoleListener() {}

    ContentChild* mChild;
    friend class ContentChild;
};

NS_IMPL_ISUPPORTS(ConsoleListener, nsIConsoleListener)

NS_IMETHODIMP
ConsoleListener::Observe(nsIConsoleMessage* aMessage)
{
    if (!mChild)
        return NS_OK;

    nsCOMPtr<nsIScriptError> scriptError = do_QueryInterface(aMessage);
    if (scriptError) {
        nsString msg, sourceName, sourceLine;
        nsXPIDLCString category;
        uint32_t lineNum, colNum, flags;

        nsresult rv = scriptError->GetErrorMessage(msg);
        NS_ENSURE_SUCCESS(rv, rv);
        rv = scriptError->GetSourceName(sourceName);
        NS_ENSURE_SUCCESS(rv, rv);
        rv = scriptError->GetSourceLine(sourceLine);
        NS_ENSURE_SUCCESS(rv, rv);

        // Before we send the error to the parent process (which
        // involves copying the memory), truncate any long lines.  CSS
        // errors in particular share the memory for long lines with
        // repeated errors, but the IPC communication we're about to do
        // will break that sharing, so we better truncate now.
        if (sourceLine.Length() > 1000) {
            sourceLine.Truncate(1000);
        }

        rv = scriptError->GetCategory(getter_Copies(category));
        NS_ENSURE_SUCCESS(rv, rv);
        rv = scriptError->GetLineNumber(&lineNum);
        NS_ENSURE_SUCCESS(rv, rv);
        rv = scriptError->GetColumnNumber(&colNum);
        NS_ENSURE_SUCCESS(rv, rv);
        rv = scriptError->GetFlags(&flags);
        NS_ENSURE_SUCCESS(rv, rv);
        mChild->SendScriptError(msg, sourceName, sourceLine,
                               lineNum, colNum, flags, category);
        return NS_OK;
    }

    nsXPIDLString msg;
    nsresult rv = aMessage->GetMessageMoz(getter_Copies(msg));
    NS_ENSURE_SUCCESS(rv, rv);
    mChild->SendConsoleMessage(msg);
    return NS_OK;
}

class SystemMessageHandledObserver final : public nsIObserver
{
    ~SystemMessageHandledObserver() {}

public:
    NS_DECL_ISUPPORTS
    NS_DECL_NSIOBSERVER

    void Init();
};

void SystemMessageHandledObserver::Init()
{
    nsCOMPtr<nsIObserverService> os =
        mozilla::services::GetObserverService();

    if (os) {
        os->AddObserver(this, "handle-system-messages-done",
                        /* ownsWeak */ false);
    }
}

NS_IMETHODIMP
SystemMessageHandledObserver::Observe(nsISupports* aSubject,
                                      const char* aTopic,
                                      const char16_t* aData)
{
    if (ContentChild::GetSingleton()) {
        ContentChild::GetSingleton()->SendSystemMessageHandled();
    }
    return NS_OK;
}

NS_IMPL_ISUPPORTS(SystemMessageHandledObserver, nsIObserver)

class BackgroundChildPrimer final :
  public nsIIPCBackgroundChildCreateCallback
{
public:
    BackgroundChildPrimer()
    { }

    NS_DECL_ISUPPORTS

private:
    ~BackgroundChildPrimer()
    { }

    virtual void
    ActorCreated(PBackgroundChild* aActor) override
    {
        MOZ_ASSERT(aActor, "Failed to create a PBackgroundChild actor!");
    }

    virtual void
    ActorFailed() override
    {
        MOZ_CRASH("Failed to create a PBackgroundChild actor!");
    }
};

NS_IMPL_ISUPPORTS(BackgroundChildPrimer, nsIIPCBackgroundChildCreateCallback)

ContentChild* ContentChild::sSingleton;

static void
PostForkPreload()
{
    TabChild::PostForkPreload();
}

// Performs initialization that is not fork-safe, i.e. that must be done after
// forking from the Nuwa process.
static void
InitOnContentProcessCreated()
{
#ifdef MOZ_NUWA_PROCESS
    // Wait until we are forked from Nuwa
    if (IsNuwaProcess()) {
        return;
    }
    PostForkPreload();

    nsCOMPtr<nsIPermissionManager> permManager =
        services::GetPermissionManager();
    MOZ_ASSERT(permManager, "Unable to get permission manager");
    nsresult rv = permManager->RefreshPermission();
    if (NS_FAILED(rv)) {
        MOZ_ASSERT(false, "Failed updating permission in child process");
    }
#endif

    nsCOMPtr<nsISystemMessageCache> smc =
        do_GetService("@mozilla.org/system-message-cache;1");
    NS_WARN_IF(!smc);

    // This will register cross-process observer.
    mozilla::dom::time::InitializeDateCacheCleaner();
}

#ifdef MOZ_NUWA_PROCESS
static void
ResetTransports(void* aUnused)
{
  ContentChild* child = ContentChild::GetSingleton();
  mozilla::ipc::Transport* transport = child->GetTransport();
  int fd = transport->GetFileDescriptor();
  transport->ResetFileDescriptor(fd);

  nsTArray<IToplevelProtocol*> actors;
  child->GetOpenedActors(actors);
  for (size_t i = 0; i < actors.Length(); i++) {
      IToplevelProtocol* toplevel = actors[i];
      transport = toplevel->GetTransport();
      fd = transport->GetFileDescriptor();
      transport->ResetFileDescriptor(fd);
  }
}
#endif

#if defined(MOZ_TASK_TRACER) && defined(MOZ_NUWA_PROCESS)
static void
ReinitTaskTracer(void* /*aUnused*/)
{
    mozilla::tasktracer::InitTaskTracer(
        mozilla::tasktracer::FORKED_AFTER_NUWA);
}
#endif

ContentChild::ContentChild()
 : mID(uint64_t(-1))
#ifdef ANDROID
   ,mScreenSize(0, 0)
#endif
   , mCanOverrideProcessName(true)
   , mIsAlive(true)
{
    // This process is a content process, so it's clearly running in
    // multiprocess mode!
    nsDebugImpl::SetMultiprocessMode("Child");
}

ContentChild::~ContentChild()
{
}

NS_INTERFACE_MAP_BEGIN(ContentChild)
  NS_INTERFACE_MAP_ENTRY(nsIContentChild)
  NS_INTERFACE_MAP_ENTRY(nsISupports)
NS_INTERFACE_MAP_END

bool
ContentChild::Init(MessageLoop* aIOLoop,
                   base::ProcessId aParentPid,
                   IPC::Channel* aChannel)
{
#ifdef MOZ_WIDGET_GTK
    // sigh
    gtk_init(nullptr, nullptr);
#endif

#ifdef MOZ_WIDGET_QT
    // sigh, seriously
    nsQAppInstance::AddRef();
#endif

#ifdef MOZ_X11
    // Do this after initializing GDK, or GDK will install its own handler.
    XRE_InstallX11ErrorHandler();
#endif

#ifdef MOZ_NUWA_PROCESS
    SetTransport(aChannel);
#endif

    NS_ASSERTION(!sSingleton, "only one ContentChild per child");

    // Once we start sending IPC messages, we need the thread manager to be
    // initialized so we can deal with the responses. Do that here before we
    // try to construct the crash reporter.
    nsresult rv = nsThreadManager::get()->Init();
    if (NS_WARN_IF(NS_FAILED(rv))) {
        return false;
    }

    if (!Open(aChannel, aParentPid, aIOLoop)) {
      return false;
    }
    sSingleton = this;

    // Make sure there's an nsAutoScriptBlocker on the stack when dispatching
    // urgent messages.
    GetIPCChannel()->BlockScripts();

    // If communications with the parent have broken down, take the process
    // down so it's not hanging around.
    bool abortOnError = true;
#ifdef MOZ_NUWA_PROCESS
    abortOnError &= !IsNuwaProcess();
#endif
    GetIPCChannel()->SetAbortOnError(abortOnError);

#ifdef MOZ_X11
    // Send the parent our X socket to act as a proxy reference for our X
    // resources.
    int xSocketFd = ConnectionNumber(DefaultXDisplay());
    SendBackUpXResources(FileDescriptor(xSocketFd));
#endif

#ifdef MOZ_CRASHREPORTER
    SendPCrashReporterConstructor(CrashReporter::CurrentThreadId(),
                                  XRE_GetProcessType());
#endif

    SendGetProcessAttributes(&mID, &mIsForApp, &mIsForBrowser);
    InitProcessAttributes();

#if defined(MOZ_TASK_TRACER) && defined (MOZ_NUWA_PROCESS)
    if (IsNuwaProcess()) {
        NuwaAddConstructor(ReinitTaskTracer, nullptr);
    }
#endif

#ifdef MOZ_NUWA_PROCESS
    if (IsNuwaProcess()) {
      NuwaAddConstructor(ResetTransports, nullptr);
    }
#endif

    return true;
}

void
ContentChild::InitProcessAttributes()
{
#ifdef MOZ_WIDGET_GONK
#ifdef MOZ_NUWA_PROCESS
    if (IsNuwaProcess()) {
        SetProcessName(NS_LITERAL_STRING("(Nuwa)"), false);
        return;
    }
#endif
    if (mIsForApp && !mIsForBrowser) {
        SetProcessName(NS_LITERAL_STRING("(Preallocated app)"), false);
    } else {
        SetProcessName(NS_LITERAL_STRING("Browser"), false);
    }
#else
    SetProcessName(NS_LITERAL_STRING("Web Content"), true);
#endif
}

void
ContentChild::SetProcessName(const nsAString& aName, bool aDontOverride)
{
    if (!mCanOverrideProcessName) {
        return;
    }

    char* name;
    if ((name = PR_GetEnv("MOZ_DEBUG_APP_PROCESS")) &&
        aName.EqualsASCII(name)) {
#ifdef OS_POSIX
        printf_stderr("\n\nCHILDCHILDCHILDCHILD\n  [%s] debug me @%d\n\n", name, getpid());
        sleep(30);
#elif defined(OS_WIN)
        // Windows has a decent JIT debugging story, so NS_DebugBreak does the
        // right thing.
        NS_DebugBreak(NS_DEBUG_BREAK,
                      "Invoking NS_DebugBreak() to debug child process",
                      nullptr, __FILE__, __LINE__);
#endif
    }

    mProcessName = aName;
    mozilla::ipc::SetThisProcessName(NS_LossyConvertUTF16toASCII(aName).get());

    if (aDontOverride) {
        mCanOverrideProcessName = false;
    }
}

void
ContentChild::GetProcessName(nsAString& aName)
{
    aName.Assign(mProcessName);
}

bool
ContentChild::IsAlive()
{
    return mIsAlive;
}

void
ContentChild::GetProcessName(nsACString& aName)
{
    aName.Assign(NS_ConvertUTF16toUTF8(mProcessName));
}

/* static */ void
ContentChild::AppendProcessId(nsACString& aName)
{
    if (!aName.IsEmpty()) {
        aName.Append(' ');
    }
    unsigned pid = getpid();
    aName.Append(nsPrintfCString("(pid %u)", pid));
}

void
ContentChild::InitXPCOM()
{
    // Do this as early as possible to get the parent process to initialize the
    // background thread since we'll likely need database information very soon.
    BackgroundChild::Startup();

    nsCOMPtr<nsIIPCBackgroundChildCreateCallback> callback =
        new BackgroundChildPrimer();
    if (!BackgroundChild::GetOrCreateForCurrentThread(callback)) {
        MOZ_CRASH("Failed to create PBackgroundChild!");
    }

    BlobChild::Startup(BlobChild::FriendKey());

    nsCOMPtr<nsIConsoleService> svc(do_GetService(NS_CONSOLESERVICE_CONTRACTID));
    if (!svc) {
        NS_WARNING("Couldn't acquire console service");
        return;
    }

    mConsoleListener = new ConsoleListener(this);
    if (NS_FAILED(svc->RegisterListener(mConsoleListener)))
        NS_WARNING("Couldn't register console listener for child process");

    bool isOffline, isLangRTL;
    bool isConnected;
    ClipboardCapabilities clipboardCaps;
    DomainPolicyClone domainPolicy;
    OwningSerializedStructuredCloneBuffer initialData;

    SendGetXPCOMProcessAttributes(&isOffline, &isConnected,
                                  &isLangRTL, &mAvailableDictionaries,
                                  &clipboardCaps, &domainPolicy, &initialData);
    RecvSetOffline(isOffline);
    RecvSetConnectivity(isConnected);
    RecvBidiKeyboardNotify(isLangRTL);

    // Create the CPOW manager as soon as possible.
    SendPJavaScriptConstructor();

    if (domainPolicy.active()) {
        nsIScriptSecurityManager* ssm = nsContentUtils::GetSecurityManager();
        MOZ_ASSERT(ssm);
        ssm->ActivateDomainPolicyInternal(getter_AddRefs(mPolicy));
        if (!mPolicy) {
            MOZ_CRASH("Failed to activate domain policy.");
        }
        mPolicy->ApplyClone(&domainPolicy);
    }

    nsCOMPtr<nsIClipboard> clipboard(do_GetService("@mozilla.org/widget/clipboard;1"));
    if (nsCOMPtr<nsIClipboardProxy> clipboardProxy = do_QueryInterface(clipboard)) {
        clipboardProxy->SetCapabilities(clipboardCaps);
    }

    {
        AutoJSAPI jsapi;
        if (NS_WARN_IF(!jsapi.Init(xpc::PrivilegedJunkScope()))) {
            MOZ_CRASH();
        }
        JS::RootedValue data(jsapi.cx());
        if (!JS_ReadStructuredClone(jsapi.cx(), initialData.data, initialData.dataLength,
                                    JS_STRUCTURED_CLONE_VERSION, &data, nullptr, nullptr)) {
            MOZ_CRASH();
        }
        ProcessGlobal* global = ProcessGlobal::Get();
        global->SetInitialProcessData(data);
    }

    DebugOnly<FileUpdateDispatcher*> observer = FileUpdateDispatcher::GetSingleton();
    NS_ASSERTION(observer, "FileUpdateDispatcher is null");

    // This object is held alive by the observer service.
    nsRefPtr<SystemMessageHandledObserver> sysMsgObserver =
        new SystemMessageHandledObserver();
    sysMsgObserver->Init();

    InitOnContentProcessCreated();
}

a11y::PDocAccessibleChild*
ContentChild::AllocPDocAccessibleChild(PDocAccessibleChild*, const uint64_t&)
{
  MOZ_ASSERT(false, "should never call this!");
  return nullptr;
}

bool
ContentChild::DeallocPDocAccessibleChild(a11y::PDocAccessibleChild* aChild)
{
#ifdef ACCESSIBILITY
  delete static_cast<mozilla::a11y::DocAccessibleChild*>(aChild);
#endif
  return true;
}

PMemoryReportRequestChild*
ContentChild::AllocPMemoryReportRequestChild(const uint32_t& aGeneration,
                                             const bool &aAnonymize,
                                             const bool &aMinimizeMemoryUsage,
                                             const MaybeFileDesc& aDMDFile)
{
    MemoryReportRequestChild *actor =
        new MemoryReportRequestChild(aAnonymize, aDMDFile);
    actor->AddRef();
    return actor;
}

class MemoryReportCallback final : public nsIMemoryReporterCallback
{
public:
    NS_DECL_ISUPPORTS

    explicit MemoryReportCallback(MemoryReportRequestChild* aActor,
                                  const nsACString& aProcess)
    : mActor(aActor)
    , mProcess(aProcess)
    {
    }

    NS_IMETHOD Callback(const nsACString& aProcess, const nsACString &aPath,
                        int32_t aKind, int32_t aUnits, int64_t aAmount,
                        const nsACString& aDescription,
                        nsISupports* aUnused) override
    {
        MemoryReport memreport(mProcess, nsCString(aPath), aKind, aUnits,
                               aAmount, nsCString(aDescription));
        mActor->SendReport(memreport);
        return NS_OK;
    }
private:
    ~MemoryReportCallback() {}

    nsRefPtr<MemoryReportRequestChild> mActor;
    const nsCString mProcess;
};
NS_IMPL_ISUPPORTS(
  MemoryReportCallback
, nsIMemoryReporterCallback
)

bool
ContentChild::RecvPMemoryReportRequestConstructor(
    PMemoryReportRequestChild* aChild,
    const uint32_t& aGeneration,
    const bool& aAnonymize,
    const bool& aMinimizeMemoryUsage,
    const MaybeFileDesc& aDMDFile)
{
    MemoryReportRequestChild *actor =
        static_cast<MemoryReportRequestChild*>(aChild);
    nsresult rv;

    if (aMinimizeMemoryUsage) {
        nsCOMPtr<nsIMemoryReporterManager> mgr = do_GetService("@mozilla.org/memory-reporter-manager;1");
        rv = mgr->MinimizeMemoryUsage(actor);
        // mgr will eventually call actor->Run()
    } else {
        rv = actor->Run();
    }

    return !NS_WARN_IF(NS_FAILED(rv));
}

NS_IMETHODIMP MemoryReportRequestChild::Run()
{
    ContentChild *child = static_cast<ContentChild*>(Manager());
    nsCOMPtr<nsIMemoryReporterManager> mgr = do_GetService("@mozilla.org/memory-reporter-manager;1");

    nsCString process;
    child->GetProcessName(process);
    child->AppendProcessId(process);

    // Run the reporters.  The callback will turn each measurement into a
    // MemoryReport.
    nsRefPtr<MemoryReportCallback> cb =
        new MemoryReportCallback(this, process);
    mgr->GetReportsForThisProcessExtended(cb, nullptr, mAnonymize,
                                          FileDescriptorToFILE(mDMDFile, "wb"));

    bool sent = Send__delete__(this);
    return sent ? NS_OK : NS_ERROR_FAILURE;
}

bool
ContentChild::RecvAudioChannelNotify()
{
    nsRefPtr<AudioChannelService> service =
        AudioChannelService::GetAudioChannelService();
    if (service) {
        service->Notify();
    }
    return true;
}

bool
ContentChild::RecvDataStoreNotify(const uint32_t& aAppId,
                                  const nsString& aName,
                                  const nsString& aManifestURL)
{
  nsRefPtr<DataStoreService> service = DataStoreService::GetOrCreate();
  if (NS_WARN_IF(!service)) {
    return false;
  }

  nsresult rv = service->EnableDataStore(aAppId, aName, aManifestURL);
  if (NS_WARN_IF(NS_FAILED(rv))) {
    return false;
  }

  return true;
}

bool
ContentChild::DeallocPMemoryReportRequestChild(PMemoryReportRequestChild* actor)
{
    static_cast<MemoryReportRequestChild*>(actor)->Release();
    return true;
}

PCycleCollectWithLogsChild*
ContentChild::AllocPCycleCollectWithLogsChild(const bool& aDumpAllTraces,
                                              const FileDescriptor& aGCLog,
                                              const FileDescriptor& aCCLog)
{
    CycleCollectWithLogsChild* actor = new CycleCollectWithLogsChild(aGCLog, aCCLog);
    // Return actor with refcount 0, which is safe because it has a non-XPCOM type.
    return actor;
}

bool
ContentChild::RecvPCycleCollectWithLogsConstructor(PCycleCollectWithLogsChild* aActor,
                                                   const bool& aDumpAllTraces,
                                                   const FileDescriptor& aGCLog,
                                                   const FileDescriptor& aCCLog)
{
    // Take a reference here, where the XPCOM type is regained.
    nsRefPtr<CycleCollectWithLogsChild> sink = static_cast<CycleCollectWithLogsChild*>(aActor);
    nsCOMPtr<nsIMemoryInfoDumper> dumper = do_GetService("@mozilla.org/memory-info-dumper;1");

    dumper->DumpGCAndCCLogsToSink(aDumpAllTraces, sink);

    // The actor's destructor is called when the last reference goes away...
    return true;
}

bool
ContentChild::DeallocPCycleCollectWithLogsChild(PCycleCollectWithLogsChild* /* aActor */)
{
    // ...so when we get here, there's nothing for us to do.
    //
    // Also, we're already in ~CycleCollectWithLogsChild (q.v.) at
    // this point, so we shouldn't touch the actor in any case.
    return true;
}

mozilla::plugins::PPluginModuleParent*
ContentChild::AllocPPluginModuleParent(mozilla::ipc::Transport* aTransport,
                                       base::ProcessId aOtherProcess)
{
    return plugins::PluginModuleContentParent::Initialize(aTransport, aOtherProcess);
}

PContentBridgeChild*
ContentChild::AllocPContentBridgeChild(mozilla::ipc::Transport* aTransport,
                                       base::ProcessId aOtherProcess)
{
    return ContentBridgeChild::Create(aTransport, aOtherProcess);
}

PContentBridgeParent*
ContentChild::AllocPContentBridgeParent(mozilla::ipc::Transport* aTransport,
                                        base::ProcessId aOtherProcess)
{
    MOZ_ASSERT(!mLastBridge);
    mLastBridge = static_cast<ContentBridgeParent*>(
        ContentBridgeParent::Create(aTransport, aOtherProcess));
    return mLastBridge;
}

PGMPServiceChild*
ContentChild::AllocPGMPServiceChild(mozilla::ipc::Transport* aTransport,
                                    base::ProcessId aOtherProcess)
{
    return GMPServiceChild::Create(aTransport, aOtherProcess);
}

PCompositorChild*
ContentChild::AllocPCompositorChild(mozilla::ipc::Transport* aTransport,
                                    base::ProcessId aOtherProcess)
{
    return CompositorChild::Create(aTransport, aOtherProcess);
}

PSharedBufferManagerChild*
ContentChild::AllocPSharedBufferManagerChild(mozilla::ipc::Transport* aTransport,
                                              base::ProcessId aOtherProcess)
{
    return SharedBufferManagerChild::StartUpInChildProcess(aTransport, aOtherProcess);
}

PImageBridgeChild*
ContentChild::AllocPImageBridgeChild(mozilla::ipc::Transport* aTransport,
                                     base::ProcessId aOtherProcess)
{
    return ImageBridgeChild::StartUpInChildProcess(aTransport, aOtherProcess);
}

PBackgroundChild*
ContentChild::AllocPBackgroundChild(Transport* aTransport,
                                    ProcessId aOtherProcess)
{
    return BackgroundChild::Alloc(aTransport, aOtherProcess);
}

PProcessHangMonitorChild*
ContentChild::AllocPProcessHangMonitorChild(Transport* aTransport,
                                            ProcessId aOtherProcess)
{
    return CreateHangMonitorChild(aTransport, aOtherProcess);
}

#if defined(XP_MACOSX) && defined(MOZ_CONTENT_SANDBOX)

#include <stdlib.h>

static bool
GetAppPaths(nsCString &aAppPath, nsCString &aAppBinaryPath, nsCString &aAppDir)
{
  nsAutoCString appPath;
  nsAutoCString appBinaryPath(
    (CommandLine::ForCurrentProcess()->argv()[0]).c_str());

  nsAutoCString::const_iterator start, end;
  appBinaryPath.BeginReading(start);
  appBinaryPath.EndReading(end);
  if (RFindInReadable(NS_LITERAL_CSTRING(".app/Contents/MacOS/"), start, end)) {
    end = start;
    ++end; ++end; ++end; ++end;
    appBinaryPath.BeginReading(start);
    appPath.Assign(Substring(start, end));
  } else {
    return false;
  }

  nsCOMPtr<nsIFile> app, appBinary;
  nsresult rv = NS_NewLocalFile(NS_ConvertUTF8toUTF16(appPath),
                                true, getter_AddRefs(app));
  if (NS_FAILED(rv)) {
    return false;
  }
  rv = NS_NewLocalFile(NS_ConvertUTF8toUTF16(appBinaryPath),
                       true, getter_AddRefs(appBinary));
  if (NS_FAILED(rv)) {
    return false;
  }

  nsCOMPtr<nsIFile> appDir;
  nsCOMPtr<nsIProperties> dirSvc =
    do_GetService(NS_DIRECTORY_SERVICE_CONTRACTID);
  if (!dirSvc) {
    return false;
  }
  rv = dirSvc->Get(NS_XPCOM_CURRENT_PROCESS_DIR,
                   NS_GET_IID(nsIFile), getter_AddRefs(appDir));
  if (NS_FAILED(rv)) {
    return false;
  }
  bool exists;
  rv = appDir->Exists(&exists);
  if (NS_FAILED(rv) || !exists) {
    return false;
  }

  bool isLink;
  app->IsSymlink(&isLink);
  if (isLink) {
    app->GetNativeTarget(aAppPath);
  } else {
    app->GetNativePath(aAppPath);
  }
  appBinary->IsSymlink(&isLink);
  if (isLink) {
    appBinary->GetNativeTarget(aAppBinaryPath);
  } else {
    appBinary->GetNativePath(aAppBinaryPath);
  }
  appDir->IsSymlink(&isLink);
  if (isLink) {
    appDir->GetNativeTarget(aAppDir);
  } else {
    appDir->GetNativePath(aAppDir);
  }

  return true;
}

static void
StartMacOSContentSandbox()
{
  nsAutoCString appPath, appBinaryPath, appDir;
  if (!GetAppPaths(appPath, appBinaryPath, appDir)) {
    MOZ_CRASH("Error resolving child process path");
  }

  MacSandboxInfo info;
  info.type = MacSandboxType_Content;
  info.level = Preferences::GetInt("security.sandbox.content.level");
  info.appPath.assign(appPath.get());
  info.appBinaryPath.assign(appBinaryPath.get());
  info.appDir.assign(appDir.get());

  std::string err;
  if (!mozilla::StartMacSandbox(info, err)) {
    NS_WARNING(err.c_str());
    MOZ_CRASH("sandbox_init() failed");
  }
}
#endif

bool
ContentChild::RecvSetProcessSandbox()
{
    // We may want to move the sandbox initialization somewhere else
    // at some point; see bug 880808.
#if defined(MOZ_CONTENT_SANDBOX)
#if defined(XP_LINUX)
#if defined(MOZ_WIDGET_GONK) && ANDROID_VERSION >= 19
    // For B2G >= KitKat, sandboxing is mandatory; this has already
    // been enforced by ContentParent::StartUp().
    MOZ_ASSERT(SandboxInfo::Get().CanSandboxContent());
#else
    // Otherwise, sandboxing is best-effort.
    if (!SandboxInfo::Get().CanSandboxContent()) {
        return true;
    }
#endif
    SetContentProcessSandbox();
#elif defined(XP_WIN)
    mozilla::SandboxTarget::Instance()->StartSandbox();
#elif defined(XP_MACOSX)
    StartMacOSContentSandbox();
#endif
#endif
    return true;
}

bool
ContentChild::RecvSpeakerManagerNotify()
{
#ifdef MOZ_WIDGET_GONK
    // Only notify the process which has the SpeakerManager instance.
    nsRefPtr<SpeakerManagerService> service =
        SpeakerManagerService::GetSpeakerManagerService();
    if (service) {
        service->Notify();
    }
    return true;
#endif
    return false;
}

bool
ContentChild::RecvBidiKeyboardNotify(const bool& aIsLangRTL)
{
    // bidi is always of type PuppetBidiKeyboard* (because in the child, the only
    // possible implementation of nsIBidiKeyboard is PuppetBidiKeyboard).
    PuppetBidiKeyboard* bidi = static_cast<PuppetBidiKeyboard*>(nsContentUtils::GetBidiKeyboard());
    if (bidi) {
        bidi->SetIsLangRTL(aIsLangRTL);
    }
    return true;
}

bool
ContentChild::RecvUpdateServiceWorkerRegistrations()
{
    nsCOMPtr<nsIServiceWorkerManager> swm = mozilla::services::GetServiceWorkerManager();
    if (swm) {
        swm->UpdateAllRegistrations();
    }
    return true;
}

bool
ContentChild::RecvRemoveServiceWorkerRegistrationsForDomain(const nsString& aDomain)
{
    nsCOMPtr<nsIServiceWorkerManager> swm = mozilla::services::GetServiceWorkerManager();
    if (swm) {
        swm->Remove(NS_ConvertUTF16toUTF8(aDomain));
    }
    return true;
}

bool
ContentChild::RecvRemoveServiceWorkerRegistrations()
{
    nsCOMPtr<nsIServiceWorkerManager> swm = mozilla::services::GetServiceWorkerManager();
    if (swm) {
        swm->RemoveAll();
    }
    return true;
}

static CancelableTask* sFirstIdleTask;

static void FirstIdle(void)
{
    MOZ_ASSERT(sFirstIdleTask);
    sFirstIdleTask = nullptr;
    ContentChild::GetSingleton()->SendFirstIdle();
}

mozilla::jsipc::PJavaScriptChild *
ContentChild::AllocPJavaScriptChild()
{
    MOZ_ASSERT(!ManagedPJavaScriptChild().Length());

    return nsIContentChild::AllocPJavaScriptChild();
}

bool
ContentChild::DeallocPJavaScriptChild(PJavaScriptChild *aChild)
{
    return nsIContentChild::DeallocPJavaScriptChild(aChild);
}

PBrowserChild*
ContentChild::AllocPBrowserChild(const TabId& aTabId,
                                 const IPCTabContext& aContext,
                                 const uint32_t& aChromeFlags,
                                 const ContentParentId& aCpID,
                                 const bool& aIsForApp,
                                 const bool& aIsForBrowser)
{
    return nsIContentChild::AllocPBrowserChild(aTabId,
                                               aContext,
                                               aChromeFlags,
                                               aCpID,
                                               aIsForApp,
                                               aIsForBrowser);
}

bool
ContentChild::SendPBrowserConstructor(PBrowserChild* aActor,
                                      const TabId& aTabId,
                                      const IPCTabContext& aContext,
                                      const uint32_t& aChromeFlags,
                                      const ContentParentId& aCpID,
                                      const bool& aIsForApp,
                                      const bool& aIsForBrowser)
{
    return PContentChild::SendPBrowserConstructor(aActor,
                                                  aTabId,
                                                  aContext,
                                                  aChromeFlags,
                                                  aCpID,
                                                  aIsForApp,
                                                  aIsForBrowser);
}

bool
ContentChild::RecvPBrowserConstructor(PBrowserChild* aActor,
                                      const TabId& aTabId,
                                      const IPCTabContext& aContext,
                                      const uint32_t& aChromeFlags,
                                      const ContentParentId& aCpID,
                                      const bool& aIsForApp,
                                      const bool& aIsForBrowser)
{
    // This runs after AllocPBrowserChild() returns and the IPC machinery for this
    // PBrowserChild has been set up.
    nsCOMPtr<nsIObserverService> os = services::GetObserverService();
    if (os) {
        nsITabChild* tc =
            static_cast<nsITabChild*>(static_cast<TabChild*>(aActor));
        os->NotifyObservers(tc, "tab-child-created", nullptr);
    }

    static bool hasRunOnce = false;
    if (!hasRunOnce) {
        hasRunOnce = true;

        MOZ_ASSERT(!sFirstIdleTask);
        sFirstIdleTask = NewRunnableFunction(FirstIdle);
        MessageLoop::current()->PostIdleTask(FROM_HERE, sFirstIdleTask);

        // Redo InitProcessAttributes() when the app or browser is really
        // launching so the attributes will be correct.
        mID = aCpID;
        mIsForApp = aIsForApp;
        mIsForBrowser = aIsForBrowser;
        InitProcessAttributes();
    }

    return true;
}

void
ContentChild::GetAvailableDictionaries(InfallibleTArray<nsString>& aDictionaries)
{
    aDictionaries = mAvailableDictionaries;
}

PFileDescriptorSetChild*
ContentChild::AllocPFileDescriptorSetChild(const FileDescriptor& aFD)
{
    return new FileDescriptorSetChild(aFD);
}

bool
ContentChild::DeallocPFileDescriptorSetChild(PFileDescriptorSetChild* aActor)
{
    delete static_cast<FileDescriptorSetChild*>(aActor);
    return true;
}

bool
ContentChild::DeallocPBrowserChild(PBrowserChild* aIframe)
{
    return nsIContentChild::DeallocPBrowserChild(aIframe);
}

PBlobChild*
ContentChild::AllocPBlobChild(const BlobConstructorParams& aParams)
{
    return nsIContentChild::AllocPBlobChild(aParams);
}

mozilla::PRemoteSpellcheckEngineChild *
ContentChild::AllocPRemoteSpellcheckEngineChild()
{
    NS_NOTREACHED("Default Constructor for PRemoteSpellcheckEngineChild should never be called");
    return nullptr;
}

bool
ContentChild::DeallocPRemoteSpellcheckEngineChild(PRemoteSpellcheckEngineChild *child)
{
    delete child;
    return true;
}

bool
ContentChild::DeallocPBlobChild(PBlobChild* aActor)
{
    return nsIContentChild::DeallocPBlobChild(aActor);
}

PBlobChild*
ContentChild::SendPBlobConstructor(PBlobChild* aActor,
                                   const BlobConstructorParams& aParams)
{
    return PContentChild::SendPBlobConstructor(aActor, aParams);
}

PCrashReporterChild*
ContentChild::AllocPCrashReporterChild(const mozilla::dom::NativeThreadId& id,
                                       const uint32_t& processType)
{
#ifdef MOZ_CRASHREPORTER
    return new CrashReporterChild();
#else
    return nullptr;
#endif
}

bool
ContentChild::DeallocPCrashReporterChild(PCrashReporterChild* crashreporter)
{
    delete crashreporter;
    return true;
}

PHalChild*
ContentChild::AllocPHalChild()
{
    return CreateHalChild();
}

bool
ContentChild::DeallocPHalChild(PHalChild* aHal)
{
    delete aHal;
    return true;
}

PIccChild*
ContentChild::SendPIccConstructor(PIccChild* aActor,
                                  const uint32_t& aServiceId)
{
    // Add an extra ref for IPDL. Will be released in
    // ContentChild::DeallocPIccChild().
    static_cast<IccChild*>(aActor)->AddRef();
    return PContentChild::SendPIccConstructor(aActor, aServiceId);
}

PIccChild*
ContentChild::AllocPIccChild(const uint32_t& aServiceId)
{
    NS_NOTREACHED("No one should be allocating PIccChild actors");
    return nullptr;
}

bool
ContentChild::DeallocPIccChild(PIccChild* aActor)
{
    // IccChild is refcounted, must not be freed manually.
    static_cast<IccChild*>(aActor)->Release();
    return true;
}

asmjscache::PAsmJSCacheEntryChild*
ContentChild::AllocPAsmJSCacheEntryChild(
                                    const asmjscache::OpenMode& aOpenMode,
                                    const asmjscache::WriteParams& aWriteParams,
                                    const IPC::Principal& aPrincipal)
{
    NS_NOTREACHED("Should never get here!");
    return nullptr;
}

bool
ContentChild::DeallocPAsmJSCacheEntryChild(PAsmJSCacheEntryChild* aActor)
{
    asmjscache::DeallocEntryChild(aActor);
    return true;
}

PTestShellChild*
ContentChild::AllocPTestShellChild()
{
    return new TestShellChild();
}

bool
ContentChild::DeallocPTestShellChild(PTestShellChild* shell)
{
    delete shell;
    return true;
}

jsipc::CPOWManager*
ContentChild::GetCPOWManager()
{
    if (ManagedPJavaScriptChild().Length()) {
        return CPOWManagerFor(ManagedPJavaScriptChild()[0]);
    }
    return CPOWManagerFor(SendPJavaScriptConstructor());
}

bool
ContentChild::RecvPTestShellConstructor(PTestShellChild* actor)
{
    return true;
}

PDeviceStorageRequestChild*
ContentChild::AllocPDeviceStorageRequestChild(const DeviceStorageParams& aParams)
{
    return new DeviceStorageRequestChild();
}

bool
ContentChild::DeallocPDeviceStorageRequestChild(PDeviceStorageRequestChild* aDeviceStorage)
{
    delete aDeviceStorage;
    return true;
}

PFileSystemRequestChild*
ContentChild::AllocPFileSystemRequestChild(const FileSystemParams& aParams)
{
    NS_NOTREACHED("Should never get here!");
    return nullptr;
}

bool
ContentChild::DeallocPFileSystemRequestChild(PFileSystemRequestChild* aFileSystem)
{
    mozilla::dom::FileSystemTaskBase* child =
      static_cast<mozilla::dom::FileSystemTaskBase*>(aFileSystem);
    // The reference is increased in FileSystemTaskBase::Start of
    // FileSystemTaskBase.cpp. We should decrease it after IPC.
    NS_RELEASE(child);
    return true;
}

PMobileConnectionChild*
ContentChild::SendPMobileConnectionConstructor(PMobileConnectionChild* aActor,
                                               const uint32_t& aClientId)
{
#ifdef MOZ_B2G_RIL
    // Add an extra ref for IPDL. Will be released in
    // ContentChild::DeallocPMobileConnectionChild().
    static_cast<MobileConnectionChild*>(aActor)->AddRef();
    return PContentChild::SendPMobileConnectionConstructor(aActor, aClientId);
#else
    MOZ_CRASH("No support for mobileconnection on this platform!");;
#endif
}

PMobileConnectionChild*
ContentChild::AllocPMobileConnectionChild(const uint32_t& aClientId)
{
#ifdef MOZ_B2G_RIL
    NS_NOTREACHED("No one should be allocating PMobileConnectionChild actors");
    return nullptr;
#else
    MOZ_CRASH("No support for mobileconnection on this platform!");;
#endif
}

bool
ContentChild::DeallocPMobileConnectionChild(PMobileConnectionChild* aActor)
{
#ifdef MOZ_B2G_RIL
    // MobileConnectionChild is refcounted, must not be freed manually.
    static_cast<MobileConnectionChild*>(aActor)->Release();
    return true;
#else
    MOZ_CRASH("No support for mobileconnection on this platform!");
#endif
}

PNeckoChild*
ContentChild::AllocPNeckoChild()
{
    return new NeckoChild();
}

bool
ContentChild::DeallocPNeckoChild(PNeckoChild* necko)
{
    delete necko;
    return true;
}

PPrintingChild*
ContentChild::AllocPPrintingChild()
{
    // The ContentParent should never attempt to allocate the nsPrintingProxy,
    // which implements PPrintingChild. Instead, the nsPrintingProxy service is
    // requested and instantiated via XPCOM, and the constructor of
    // nsPrintingProxy sets up the IPC connection.
    NS_NOTREACHED("Should never get here!");
    return nullptr;
}

bool
ContentChild::DeallocPPrintingChild(PPrintingChild* printing)
{
    return true;
}

PScreenManagerChild*
ContentChild::AllocPScreenManagerChild(uint32_t* aNumberOfScreens,
                                       float* aSystemDefaultScale,
                                       bool* aSuccess)
{
    // The ContentParent should never attempt to allocate the
    // nsScreenManagerProxy. Instead, the nsScreenManagerProxy
    // service is requested and instantiated via XPCOM, and the
    // constructor of nsScreenManagerProxy sets up the IPC connection.
    NS_NOTREACHED("Should never get here!");
    return nullptr;
}

bool
ContentChild::DeallocPScreenManagerChild(PScreenManagerChild* aService)
{
    // nsScreenManagerProxy is AddRef'd in its constructor.
    nsScreenManagerProxy *child = static_cast<nsScreenManagerProxy*>(aService);
    child->Release();
    return true;
}

PPSMContentDownloaderChild*
ContentChild::AllocPPSMContentDownloaderChild(const uint32_t& aCertType)
{
    // NB: We don't need aCertType in the child actor.
    nsRefPtr<PSMContentDownloaderChild> child = new PSMContentDownloaderChild();
    return child.forget().take();
}

bool
ContentChild::DeallocPPSMContentDownloaderChild(PPSMContentDownloaderChild* aListener)
{
    auto* listener = static_cast<PSMContentDownloaderChild*>(aListener);
    nsRefPtr<PSMContentDownloaderChild> child = dont_AddRef(listener);
    return true;
}

PExternalHelperAppChild*
ContentChild::AllocPExternalHelperAppChild(const OptionalURIParams& uri,
                                           const nsCString& aMimeContentType,
                                           const nsCString& aContentDisposition,
                                           const uint32_t& aContentDispositionHint,
                                           const nsString& aContentDispositionFilename,
                                           const bool& aForceSave,
                                           const int64_t& aContentLength,
                                           const OptionalURIParams& aReferrer,
                                           PBrowserChild* aBrowser)
{
    ExternalHelperAppChild *child = new ExternalHelperAppChild();
    child->AddRef();
    return child;
}

bool
ContentChild::DeallocPExternalHelperAppChild(PExternalHelperAppChild* aService)
{
    ExternalHelperAppChild *child = static_cast<ExternalHelperAppChild*>(aService);
    child->Release();
    return true;
}

PCellBroadcastChild*
ContentChild::AllocPCellBroadcastChild()
{
    MOZ_CRASH("No one should be allocating PCellBroadcastChild actors");
}

PCellBroadcastChild*
ContentChild::SendPCellBroadcastConstructor(PCellBroadcastChild* aActor)
{
    aActor = PContentChild::SendPCellBroadcastConstructor(aActor);
    if (aActor) {
        static_cast<CellBroadcastIPCService*>(aActor)->AddRef();
    }

    return aActor;
}

bool
ContentChild::DeallocPCellBroadcastChild(PCellBroadcastChild* aActor)
{
    static_cast<CellBroadcastIPCService*>(aActor)->Release();
    return true;
}

PSmsChild*
ContentChild::AllocPSmsChild()
{
    return new SmsChild();
}

bool
ContentChild::DeallocPSmsChild(PSmsChild* aSms)
{
    delete aSms;
    return true;
}

PTelephonyChild*
ContentChild::AllocPTelephonyChild()
{
    MOZ_CRASH("No one should be allocating PTelephonyChild actors");
}

bool
ContentChild::DeallocPTelephonyChild(PTelephonyChild* aActor)
{
    delete aActor;
    return true;
}

PVoicemailChild*
ContentChild::AllocPVoicemailChild()
{
    MOZ_CRASH("No one should be allocating PVoicemailChild actors");
}

PVoicemailChild*
ContentChild::SendPVoicemailConstructor(PVoicemailChild* aActor)
{
    aActor = PContentChild::SendPVoicemailConstructor(aActor);
    if (aActor) {
        static_cast<VoicemailIPCService*>(aActor)->AddRef();
    }

    return aActor;
}

bool
ContentChild::DeallocPVoicemailChild(PVoicemailChild* aActor)
{
    static_cast<VoicemailIPCService*>(aActor)->Release();
    return true;
}

PStorageChild*
ContentChild::AllocPStorageChild()
{
    NS_NOTREACHED("We should never be manually allocating PStorageChild actors");
    return nullptr;
}

bool
ContentChild::DeallocPStorageChild(PStorageChild* aActor)
{
    DOMStorageDBChild* child = static_cast<DOMStorageDBChild*>(aActor);
    child->ReleaseIPDLReference();
    return true;
}

PBluetoothChild*
ContentChild::AllocPBluetoothChild()
{
#ifdef MOZ_B2G_BT
    MOZ_CRASH("No one should be allocating PBluetoothChild actors");
#else
    MOZ_CRASH("No support for bluetooth on this platform!");
#endif
}

bool
ContentChild::DeallocPBluetoothChild(PBluetoothChild* aActor)
{
#ifdef MOZ_B2G_BT
    delete aActor;
    return true;
#else
    MOZ_CRASH("No support for bluetooth on this platform!");
#endif
}

PFMRadioChild*
ContentChild::AllocPFMRadioChild()
{
#ifdef MOZ_B2G_FM
    NS_RUNTIMEABORT("No one should be allocating PFMRadioChild actors");
    return nullptr;
#else
    NS_RUNTIMEABORT("No support for FMRadio on this platform!");
    return nullptr;
#endif
}

bool
ContentChild::DeallocPFMRadioChild(PFMRadioChild* aActor)
{
#ifdef MOZ_B2G_FM
    delete aActor;
    return true;
#else
    NS_RUNTIMEABORT("No support for FMRadio on this platform!");
    return false;
#endif
}

PSpeechSynthesisChild*
ContentChild::AllocPSpeechSynthesisChild()
{
#ifdef MOZ_WEBSPEECH
    MOZ_CRASH("No one should be allocating PSpeechSynthesisChild actors");
#else
    return nullptr;
#endif
}

bool
ContentChild::DeallocPSpeechSynthesisChild(PSpeechSynthesisChild* aActor)
{
#ifdef MOZ_WEBSPEECH
    delete aActor;
    return true;
#else
    return false;
#endif
}

PWebrtcGlobalChild *
ContentChild::AllocPWebrtcGlobalChild()
{
#ifdef MOZ_WEBRTC
    WebrtcGlobalChild *child = new WebrtcGlobalChild();
    return child;
#else
    return nullptr;
#endif
}

bool
ContentChild::DeallocPWebrtcGlobalChild(PWebrtcGlobalChild *aActor)
{
#ifdef MOZ_WEBRTC
    delete static_cast<WebrtcGlobalChild*>(aActor);
    return true;
#else
    return false;
#endif
}


bool
ContentChild::RecvRegisterChrome(InfallibleTArray<ChromePackage>&& packages,
                                 InfallibleTArray<ResourceMapping>&& resources,
                                 InfallibleTArray<OverrideMapping>&& overrides,
                                 const nsCString& locale,
                                 const bool& reset)
{
    nsCOMPtr<nsIChromeRegistry> registrySvc = nsChromeRegistry::GetService();
    nsChromeRegistryContent* chromeRegistry =
        static_cast<nsChromeRegistryContent*>(registrySvc.get());
    chromeRegistry->RegisterRemoteChrome(packages, resources, overrides,
                                         locale, reset);
    return true;
}

bool
ContentChild::RecvRegisterChromeItem(const ChromeRegistryItem& item)
{
    nsCOMPtr<nsIChromeRegistry> registrySvc = nsChromeRegistry::GetService();
    nsChromeRegistryContent* chromeRegistry =
        static_cast<nsChromeRegistryContent*>(registrySvc.get());
    switch (item.type()) {
        case ChromeRegistryItem::TChromePackage:
            chromeRegistry->RegisterPackage(item.get_ChromePackage());
            break;

        case ChromeRegistryItem::TOverrideMapping:
            chromeRegistry->RegisterOverride(item.get_OverrideMapping());
            break;

        case ChromeRegistryItem::TResourceMapping:
            chromeRegistry->RegisterResource(item.get_ResourceMapping());
            break;

        default:
            MOZ_ASSERT(false, "bad chrome item");
            return false;
    }

    return true;
}

bool
ContentChild::RecvSetOffline(const bool& offline)
{
    nsCOMPtr<nsIIOService> io (do_GetIOService());
    NS_ASSERTION(io, "IO Service can not be null");

    io->SetOffline(offline);

    return true;
}

bool
ContentChild::RecvSetConnectivity(const bool& connectivity)
{
    nsCOMPtr<nsIIOService> io(do_GetIOService());
    nsCOMPtr<nsIIOServiceInternal> ioInternal(do_QueryInterface(io));
    NS_ASSERTION(ioInternal, "IO Service can not be null");

    ioInternal->SetConnectivity(connectivity);

    return true;
}

void
ContentChild::ActorDestroy(ActorDestroyReason why)
{
    if (AbnormalShutdown == why) {
        NS_WARNING("shutting down early because of crash!");
        QuickExit();
    }

#ifndef DEBUG
    // In release builds, there's no point in the content process
    // going through the full XPCOM shutdown path, because it doesn't
    // keep persistent state.
    QuickExit();
#endif

    if (sFirstIdleTask) {
        sFirstIdleTask->Cancel();
    }

    mAlertObservers.Clear();

    mIdleObservers.Clear();

    nsCOMPtr<nsIConsoleService> svc(do_GetService(NS_CONSOLESERVICE_CONTRACTID));
    if (svc) {
        svc->UnregisterListener(mConsoleListener);
        mConsoleListener->mChild = nullptr;
    }
    mIsAlive = false;

#ifdef MOZ_NUWA_PROCESS
    if (IsNuwaProcess()) {
        // The Nuwa cannot go through the full XPCOM shutdown path or deadlock
        // will result.
        QuickExit();
    }
#endif

    XRE_ShutdownChildProcess();
}

void
ContentChild::ProcessingError(Result aCode, const char* aReason)
{
    switch (aCode) {
        case MsgDropped:
            NS_WARNING("MsgDropped in ContentChild");
            return;

        case MsgNotKnown:
        case MsgNotAllowed:
        case MsgPayloadError:
        case MsgProcessingError:
        case MsgRouteError:
        case MsgValueError:
            break;

        default:
            NS_RUNTIMEABORT("not reached");
    }

#if defined(MOZ_CRASHREPORTER) && !defined(MOZ_B2G)
    if (ManagedPCrashReporterChild().Length() > 0) {
        CrashReporterChild* crashReporter =
            static_cast<CrashReporterChild*>(ManagedPCrashReporterChild()[0]);
            nsDependentCString reason(aReason);
            crashReporter->SendAnnotateCrashReport(
                NS_LITERAL_CSTRING("ipc_channel_error"),
                reason);
    }
#endif
    NS_RUNTIMEABORT("Content child abort due to IPC error");
}

void
ContentChild::QuickExit()
{
    NS_WARNING("content process _exit()ing");
    _exit(0);
}

nsresult
ContentChild::AddRemoteAlertObserver(const nsString& aData,
                                     nsIObserver* aObserver)
{
    NS_ASSERTION(aObserver, "Adding a null observer?");
    mAlertObservers.AppendElement(new AlertObserver(aObserver, aData));
    return NS_OK;
}


bool
ContentChild::RecvSystemMemoryAvailable(const uint64_t& aGetterId,
                                        const uint32_t& aMemoryAvailable)
{
    nsRefPtr<Promise> p = dont_AddRef(reinterpret_cast<Promise*>(aGetterId));

    if (!aMemoryAvailable) {
        p->MaybeReject(NS_ERROR_NOT_AVAILABLE);
        return true;
    }

    p->MaybeResolve((int)aMemoryAvailable);
    return true;
}

bool
ContentChild::RecvPreferenceUpdate(const PrefSetting& aPref)
{
    Preferences::SetPreference(aPref);
    return true;
}

bool
ContentChild::RecvNotifyAlertsObserver(const nsCString& aType, const nsString& aData)
{
    for (uint32_t i = 0; i < mAlertObservers.Length();
         /*we mutate the array during the loop; ++i iff no mutation*/) {
        AlertObserver* observer = mAlertObservers[i];
        if (observer->Observes(aData) && observer->Notify(aType)) {
            // if aType == alertfinished, this alert is done.  we can
            // remove the observer.
            if (aType.Equals(nsDependentCString("alertfinished"))) {
                mAlertObservers.RemoveElementAt(i);
                continue;
            }
        }
        ++i;
    }
    return true;
}

bool
ContentChild::RecvNotifyVisited(const URIParams& aURI)
{
    nsCOMPtr<nsIURI> newURI = DeserializeURI(aURI);
    if (!newURI) {
        return false;
    }
    nsCOMPtr<IHistory> history = services::GetHistoryService();
    if (history) {
        history->NotifyVisited(newURI);
    }
    return true;
}

bool
ContentChild::RecvLoadProcessScript(const nsString& aURL)
{
    ProcessGlobal* global = ProcessGlobal::Get();
    global->LoadScript(aURL);
    return true;
}

bool
ContentChild::RecvAsyncMessage(const nsString& aMsg,
                               const ClonedMessageData& aData,
                               InfallibleTArray<CpowEntry>&& aCpows,
                               const IPC::Principal& aPrincipal)
{
    nsRefPtr<nsFrameMessageManager> cpm = nsFrameMessageManager::GetChildProcessManager();
    if (cpm) {
        StructuredCloneData cloneData = ipc::UnpackClonedMessageDataForChild(aData);
        CrossProcessCpowHolder cpows(this, aCpows);
        cpm->ReceiveMessage(static_cast<nsIContentFrameMessageManager*>(cpm.get()), nullptr,
                            aMsg, false, &cloneData, &cpows, aPrincipal, nullptr);
    }
    return true;
}

bool
ContentChild::RecvGeolocationUpdate(const GeoPosition& somewhere)
{
    nsCOMPtr<nsIGeolocationUpdate> gs = do_GetService("@mozilla.org/geolocation/service;1");
    if (!gs) {
        return true;
    }
    nsCOMPtr<nsIDOMGeoPosition> position = somewhere;
    gs->Update(position);
    return true;
}

bool
ContentChild::RecvGeolocationError(const uint16_t& errorCode)
{
    nsCOMPtr<nsIGeolocationUpdate> gs = do_GetService("@mozilla.org/geolocation/service;1");
    if (!gs) {
        return true;
    }
    gs->NotifyError(errorCode);
    return true;
}

bool
ContentChild::RecvUpdateDictionaryList(InfallibleTArray<nsString>&& aDictionaries)
{
    mAvailableDictionaries = aDictionaries;
    mozInlineSpellChecker::UpdateCanEnableInlineSpellChecking();
    return true;
}

bool
ContentChild::RecvAddPermission(const IPC::Permission& permission)
{
#if MOZ_PERMISSIONS
    nsCOMPtr<nsIPermissionManager> permissionManagerIface =
        services::GetPermissionManager();
    nsPermissionManager* permissionManager =
        static_cast<nsPermissionManager*>(permissionManagerIface.get());
    MOZ_ASSERT(permissionManager,
               "We have no permissionManager in the Content process !");

    nsCOMPtr<nsIURI> uri;
    NS_NewURI(getter_AddRefs(uri), NS_LITERAL_CSTRING("http://") + nsCString(permission.host));
    NS_ENSURE_TRUE(uri, true);

    nsIScriptSecurityManager* secMan = nsContentUtils::GetSecurityManager();
    MOZ_ASSERT(secMan);

    nsCOMPtr<nsIPrincipal> principal;
    nsresult rv = secMan->GetAppCodebasePrincipal(uri, permission.appId,
                                                permission.isInBrowserElement,
                                                getter_AddRefs(principal));
    NS_ENSURE_SUCCESS(rv, true);

    // child processes don't care about modification time.
    int64_t modificationTime = 0;

    permissionManager->AddInternal(principal,
                                   nsCString(permission.type),
                                   permission.capability,
                                   0,
                                   permission.expireType,
                                   permission.expireTime,
                                   modificationTime,
                                   nsPermissionManager::eNotify,
                                   nsPermissionManager::eNoDBOperation);
#endif

    return true;
}

bool
ContentChild::RecvScreenSizeChanged(const gfxIntSize& size)
{
#ifdef ANDROID
    mScreenSize = size;
#else
    NS_RUNTIMEABORT("Message currently only expected on android");
#endif
    return true;
}

bool
ContentChild::RecvFlushMemory(const nsString& reason)
{
#ifdef MOZ_NUWA_PROCESS
    if (IsNuwaProcess() || ManagedPBrowserChild().Length() == 0) {
        // Don't flush memory in the nuwa process: the GC thread could be frozen.
        // If there's no PBrowser child, don't flush memory, either. GC writes
        // to copy-on-write pages and makes preallocated process take more memory
        // before it actually becomes an app.
        return true;
    }
#endif
    nsCOMPtr<nsIObserverService> os =
        mozilla::services::GetObserverService();
    if (os)
        os->NotifyObservers(nullptr, "memory-pressure", reason.get());
    return true;
}

bool
ContentChild::RecvActivateA11y()
{
#ifdef ACCESSIBILITY
    // Start accessibility in content process if it's running in chrome
    // process.
	nsCOMPtr<nsIAccessibilityService> accService =
        services::GetAccessibilityService();
#endif
    return true;
}

bool
ContentChild::RecvGarbageCollect()
{
    // Rebroadcast the "child-gc-request" so that workers will GC.
    nsCOMPtr<nsIObserverService> obs = mozilla::services::GetObserverService();
    if (obs) {
        obs->NotifyObservers(nullptr, "child-gc-request", nullptr);
    }
    nsJSContext::GarbageCollectNow(JS::gcreason::DOM_IPC);
    return true;
}

bool
ContentChild::RecvCycleCollect()
{
    // Rebroadcast the "child-cc-request" so that workers will CC.
    nsCOMPtr<nsIObserverService> obs = mozilla::services::GetObserverService();
    if (obs) {
        obs->NotifyObservers(nullptr, "child-cc-request", nullptr);
    }
    nsJSContext::CycleCollectNow();
    return true;
}

#ifdef MOZ_NUWA_PROCESS
static void
OnFinishNuwaPreparation ()
{
    MakeNuwaProcess();
}
#endif

static void
PreloadSlowThings()
{
    // This fetches and creates all the built-in stylesheets.
    nsLayoutStylesheetCache::UserContentSheet();

    TabChild::PreloadSlowThings();

}

bool
ContentChild::RecvAppInfo(const nsCString& version, const nsCString& buildID,
                          const nsCString& name, const nsCString& UAName,
                          const nsCString& ID, const nsCString& vendor)
{
    mAppInfo.version.Assign(version);
    mAppInfo.buildID.Assign(buildID);
    mAppInfo.name.Assign(name);
    mAppInfo.UAName.Assign(UAName);
    mAppInfo.ID.Assign(ID);
    mAppInfo.vendor.Assign(vendor);

    if (!Preferences::GetBool("dom.ipc.processPrelaunch.enabled", false)) {
        return true;
    }

    // If we're part of the mozbrowser machinery, go ahead and start
    // preloading things.  We can only do this for mozbrowser because
    // PreloadSlowThings() may set the docshell of the first TabChild
    // inactive, and we can only safely restore it to active from
    // BrowserElementChild.js.
    if ((mIsForApp || mIsForBrowser)
#ifdef MOZ_NUWA_PROCESS
        && IsNuwaProcess()
#endif
       ) {
        PreloadSlowThings();
#ifndef MOZ_NUWA_PROCESS
        PostForkPreload();
#endif
    }

#ifdef MOZ_NUWA_PROCESS
    // Some modules are initialized in preloading. We need to wait until the
    // tasks they dispatched to chrome process are done.
    if (IsNuwaProcess()) {
        SendNuwaWaitForFreeze();
    }
#endif
    return true;
}

bool
ContentChild::RecvNuwaFreeze()
{
#ifdef MOZ_NUWA_PROCESS
    if (IsNuwaProcess()) {
        ContentChild::GetSingleton()->RecvGarbageCollect();
        MessageLoop::current()->PostTask(
            FROM_HERE, NewRunnableFunction(OnFinishNuwaPreparation));
    }
#endif
    return true;
}

bool
ContentChild::RecvLastPrivateDocShellDestroyed()
{
    nsCOMPtr<nsIObserverService> obs = mozilla::services::GetObserverService();
    obs->NotifyObservers(nullptr, "last-pb-context-exited", nullptr);
    return true;
}

bool
ContentChild::RecvVolumes(nsTArray<VolumeInfo>&& aVolumes)
{
#ifdef MOZ_WIDGET_GONK
    nsRefPtr<nsVolumeService> vs = nsVolumeService::GetSingleton();
    if (vs) {
        vs->RecvVolumesFromParent(aVolumes);
    }
#endif
    return true;
}

bool
ContentChild::RecvFilePathUpdate(const nsString& aStorageType,
                                 const nsString& aStorageName,
                                 const nsString& aPath,
                                 const nsCString& aReason)
{
    if (nsDOMDeviceStorage::InstanceCount() == 0) {
        // No device storage instances in this process. Don't try and
        // and create a DeviceStorageFile since it will fail.

        return true;
    }

    nsRefPtr<DeviceStorageFile> dsf = new DeviceStorageFile(aStorageType, aStorageName, aPath);

    nsString reason;
    CopyASCIItoUTF16(aReason, reason);
    nsCOMPtr<nsIObserverService> obs = mozilla::services::GetObserverService();
    obs->NotifyObservers(dsf, "file-watcher-update", reason.get());
    return true;
}

bool
ContentChild::RecvFileSystemUpdate(const nsString& aFsName,
                                   const nsString& aVolumeName,
                                   const int32_t& aState,
                                   const int32_t& aMountGeneration,
                                   const bool& aIsMediaPresent,
                                   const bool& aIsSharing,
                                   const bool& aIsFormatting,
                                   const bool& aIsFake,
                                   const bool& aIsUnmounting,
                                   const bool& aIsRemovable,
                                   const bool& aIsHotSwappable)
{
#ifdef MOZ_WIDGET_GONK
    nsRefPtr<nsVolume> volume = new nsVolume(aFsName, aVolumeName, aState,
                                             aMountGeneration, aIsMediaPresent,
                                             aIsSharing, aIsFormatting, aIsFake,
                                             aIsUnmounting, aIsRemovable, aIsHotSwappable);

    nsRefPtr<nsVolumeService> vs = nsVolumeService::GetSingleton();
    if (vs) {
        vs->UpdateVolume(volume);
    }
#else
    // Remove warnings about unused arguments
    unused << aFsName;
    unused << aVolumeName;
    unused << aState;
    unused << aMountGeneration;
    unused << aIsMediaPresent;
    unused << aIsSharing;
    unused << aIsFormatting;
    unused << aIsFake;
    unused << aIsUnmounting;
    unused << aIsRemovable;
    unused << aIsHotSwappable;
#endif
    return true;
}

bool
ContentChild::RecvVolumeRemoved(const nsString& aFsName)
{
#ifdef MOZ_WIDGET_GONK
    nsRefPtr<nsVolumeService> vs = nsVolumeService::GetSingleton();
    if (vs) {
        vs->RemoveVolumeByName(aFsName);
    }
#else
    // Remove warnings about unused arguments
    unused << aFsName;
#endif
    return true;
}

bool
ContentChild::RecvNotifyProcessPriorityChanged(
    const hal::ProcessPriority& aPriority)
{
    nsCOMPtr<nsIObserverService> os = services::GetObserverService();
    NS_ENSURE_TRUE(os, true);

    nsRefPtr<nsHashPropertyBag> props = new nsHashPropertyBag();
    props->SetPropertyAsInt32(NS_LITERAL_STRING("priority"),
                              static_cast<int32_t>(aPriority));

    os->NotifyObservers(static_cast<nsIPropertyBag2*>(props),
                        "ipc:process-priority-changed",  nullptr);
    return true;
}

bool
ContentChild::RecvMinimizeMemoryUsage()
{
#ifdef MOZ_NUWA_PROCESS
    if (IsNuwaProcess()) {
        // Don't minimize memory in the nuwa process: it will perform GC, but the
        // GC thread could be frozen.
        return true;
    }
#endif
    nsCOMPtr<nsIMemoryReporterManager> mgr =
        do_GetService("@mozilla.org/memory-reporter-manager;1");
    NS_ENSURE_TRUE(mgr, true);

    mgr->MinimizeMemoryUsage(/* callback = */ nullptr);
    return true;
}

bool
ContentChild::RecvNotifyPhoneStateChange(const nsString& aState)
{
    nsCOMPtr<nsIObserverService> os = services::GetObserverService();
    if (os) {
      os->NotifyObservers(nullptr, "phone-state-changed", aState.get());
    }
    return true;
}

void
ContentChild::AddIdleObserver(nsIObserver* aObserver, uint32_t aIdleTimeInS)
{
    MOZ_ASSERT(aObserver, "null idle observer");
    // Make sure aObserver isn't released while we wait for the parent
    aObserver->AddRef();
    SendAddIdleObserver(reinterpret_cast<uint64_t>(aObserver), aIdleTimeInS);
    mIdleObservers.PutEntry(aObserver);
}

void
ContentChild::RemoveIdleObserver(nsIObserver* aObserver, uint32_t aIdleTimeInS)
{
    MOZ_ASSERT(aObserver, "null idle observer");
    SendRemoveIdleObserver(reinterpret_cast<uint64_t>(aObserver), aIdleTimeInS);
    aObserver->Release();
    mIdleObservers.RemoveEntry(aObserver);
}

bool
ContentChild::RecvNotifyIdleObserver(const uint64_t& aObserver,
                                     const nsCString& aTopic,
                                     const nsString& aTimeStr)
{
    nsIObserver* observer = reinterpret_cast<nsIObserver*>(aObserver);
    if (mIdleObservers.Contains(observer)) {
        observer->Observe(nullptr, aTopic.get(), aTimeStr.get());
    } else {
        NS_WARNING("Received notification for an idle observer that was removed.");
    }
    return true;
}

bool
ContentChild::RecvLoadAndRegisterSheet(const URIParams& aURI, const uint32_t& aType)
{
    nsCOMPtr<nsIURI> uri = DeserializeURI(aURI);
    if (!uri) {
        return true;
    }

    nsStyleSheetService *sheetService = nsStyleSheetService::GetInstance();
    if (sheetService) {
        sheetService->LoadAndRegisterSheet(uri, aType);
    }

    return true;
}

bool
ContentChild::RecvUnregisterSheet(const URIParams& aURI, const uint32_t& aType)
{
    nsCOMPtr<nsIURI> uri = DeserializeURI(aURI);
    if (!uri) {
        return true;
    }

    nsStyleSheetService *sheetService = nsStyleSheetService::GetInstance();
    if (sheetService) {
        sheetService->UnregisterSheet(uri, aType);
    }

    return true;
}

POfflineCacheUpdateChild*
ContentChild::AllocPOfflineCacheUpdateChild(const URIParams& manifestURI,
                                            const URIParams& documentURI,
                                            const bool& stickDocument,
                                            const TabId& aTabId)
{
    NS_RUNTIMEABORT("unused");
    return nullptr;
}

bool
ContentChild::DeallocPOfflineCacheUpdateChild(POfflineCacheUpdateChild* actor)
{
    OfflineCacheUpdateChild* offlineCacheUpdate =
        static_cast<OfflineCacheUpdateChild*>(actor);
    NS_RELEASE(offlineCacheUpdate);
    return true;
}

#ifdef MOZ_NUWA_PROCESS
class CallNuwaSpawn : public nsRunnable
{
public:
    NS_IMETHOD Run()
    {
        NuwaSpawn();
        if (IsNuwaProcess()) {
            return NS_OK;
        }

        // In the new process.
        ContentChild* child = ContentChild::GetSingleton();
        child->SetProcessName(NS_LITERAL_STRING("(Preallocated app)"), false);

        // Perform other after-fork initializations.
        InitOnContentProcessCreated();

        return NS_OK;
    }
};

static void
DoNuwaFork()
{
    NuwaSpawnPrepare();       // NuwaSpawn will be blocked.

    {
        nsCOMPtr<nsIRunnable> callSpawn(new CallNuwaSpawn());
        NS_DispatchToMainThread(callSpawn);
    }

    // IOThread should be blocked here for waiting NuwaSpawn().
    NuwaSpawnWait();        // Now! NuwaSpawn can go.
    // Here, we can make sure the spawning was finished.
}

/**
 * This function should keep IO thread in a stable state and freeze it
 * until the spawning is finished.
 */
static void
RunNuwaFork()
{
    if (NuwaCheckpointCurrentThread()) {
      DoNuwaFork();
    }
}

class NuwaForkCaller: public nsRunnable
{
public:
    NS_IMETHODIMP
    Run() {
        // We want to ensure that the PBackground actor gets cloned in the Nuwa
        // process before we freeze. Also, we have to do this to avoid deadlock.
        // Protocols that are "opened" (e.g. PBackground, PCompositor) block the
        // main thread to wait for the IPC thread during the open operation.
        // NuwaSpawnWait() blocks the IPC thread to wait for the main thread when
        // the Nuwa process is forked. Unless we ensure that the two cannot happen
        // at the same time then we risk deadlock. Spinning the event loop here
        // guarantees the ordering is safe for PBackground.
        if (!BackgroundChild::GetForCurrentThread()) {
            // Dispatch ourself again.
            NS_DispatchToMainThread(this, NS_DISPATCH_NORMAL);
        } else {
            MessageLoop* ioloop = XRE_GetIOMessageLoop();
            ioloop->PostTask(FROM_HERE, NewRunnableFunction(RunNuwaFork));
        }
        return NS_OK;
    }
private:
    virtual
    ~NuwaForkCaller()
    {
    }
};

#endif

bool
ContentChild::RecvNuwaFork()
{
#ifdef MOZ_NUWA_PROCESS
    if (sNuwaForking) {           // No reentry.
        return true;
    }
    sNuwaForking = true;

    nsRefPtr<NuwaForkCaller> runnable = new NuwaForkCaller();
    NS_DispatchToMainThread(runnable, NS_DISPATCH_NORMAL);

    return true;
#else
    return false; // Makes the underlying IPC channel abort.
#endif
}

bool
ContentChild::RecvOnAppThemeChanged()
{
    nsCOMPtr<nsIObserverService> os = services::GetObserverService();
    if (os) {
        os->NotifyObservers(nullptr, "app-theme-changed", nullptr);
    }
    return true;
}

bool
ContentChild::RecvStartProfiler(const uint32_t& aEntries,
                                const double& aInterval,
                                nsTArray<nsCString>&& aFeatures,
                                nsTArray<nsCString>&& aThreadNameFilters)
{
    nsTArray<const char*> featureArray;
    for (size_t i = 0; i < aFeatures.Length(); ++i) {
        featureArray.AppendElement(aFeatures[i].get());
    }

    nsTArray<const char*> threadNameFilterArray;
    for (size_t i = 0; i < aThreadNameFilters.Length(); ++i) {
        threadNameFilterArray.AppendElement(aThreadNameFilters[i].get());
    }

    profiler_start(aEntries, aInterval, featureArray.Elements(), featureArray.Length(),
                   threadNameFilterArray.Elements(), threadNameFilterArray.Length());

    return true;
}

bool
ContentChild::RecvStopProfiler()
{
    profiler_stop();
    return true;
}

bool
ContentChild::RecvGetProfile(nsCString* aProfile)
{
    char* profile = profiler_get_profile();
    if (profile) {
        *aProfile = nsCString(profile, strlen(profile));
        free(profile);
    } else {
        *aProfile = EmptyCString();
    }
    return true;
}

bool
ContentChild::RecvLoadPluginResult(const uint32_t& aPluginId, const bool& aResult)
{
    nsresult rv;
    bool finalResult = aResult &&
                       SendConnectPluginBridge(aPluginId, &rv) &&
                       NS_SUCCEEDED(rv);
    plugins::PluginModuleContentParent::OnLoadPluginResult(aPluginId,
                                                           finalResult);
    return true;
}

bool
ContentChild::RecvAssociatePluginId(const uint32_t& aPluginId,
                                    const base::ProcessId& aProcessId)
{
    plugins::PluginModuleContentParent::AssociatePluginId(aPluginId, aProcessId);
    return true;
}

bool
ContentChild::RecvDomainSetChanged(const uint32_t& aSetType, const uint32_t& aChangeType,
                                   const OptionalURIParams& aDomain)
{
    if (aChangeType == ACTIVATE_POLICY) {
        if (mPolicy) {
            return true;
        }
        nsIScriptSecurityManager* ssm = nsContentUtils::GetSecurityManager();
        MOZ_ASSERT(ssm);
        ssm->ActivateDomainPolicyInternal(getter_AddRefs(mPolicy));
        return !!mPolicy;
    } else if (!mPolicy) {
        MOZ_ASSERT_UNREACHABLE("If the domain policy is not active yet,"
                               " the first message should be ACTIVATE_POLICY");
        return false;
    }

    NS_ENSURE_TRUE(mPolicy, false);

    if (aChangeType == DEACTIVATE_POLICY) {
        mPolicy->Deactivate();
        mPolicy = nullptr;
        return true;
    }

    nsCOMPtr<nsIDomainSet> set;
    switch(aSetType) {
        case BLACKLIST:
            mPolicy->GetBlacklist(getter_AddRefs(set));
            break;
        case SUPER_BLACKLIST:
            mPolicy->GetSuperBlacklist(getter_AddRefs(set));
            break;
        case WHITELIST:
            mPolicy->GetWhitelist(getter_AddRefs(set));
            break;
        case SUPER_WHITELIST:
            mPolicy->GetSuperWhitelist(getter_AddRefs(set));
            break;
        default:
            NS_NOTREACHED("Unexpected setType");
            return false;
    }

    MOZ_ASSERT(set);

    nsCOMPtr<nsIURI> uri = DeserializeURI(aDomain);

    switch(aChangeType) {
        case ADD_DOMAIN:
            NS_ENSURE_TRUE(uri, false);
            set->Add(uri);
            break;
        case REMOVE_DOMAIN:
            NS_ENSURE_TRUE(uri, false);
            set->Remove(uri);
            break;
        case CLEAR_DOMAINS:
            set->Clear();
            break;
        default:
            NS_NOTREACHED("Unexpected changeType");
            return false;
    }

    return true;
}

bool
ContentChild::RecvShutdown()
{
    if (mPolicy) {
        mPolicy->Deactivate();
        mPolicy = nullptr;
    }

    nsCOMPtr<nsIObserverService> os = services::GetObserverService();
    if (os) {
        os->NotifyObservers(this, "content-child-shutdown", nullptr);
    }

    GetIPCChannel()->SetAbortOnError(false);

    // Ignore errors here. If this fails, the parent will kill us after a
    // timeout.
    unused << SendFinishShutdown();
    return true;
}

PBrowserOrId
ContentChild::GetBrowserOrId(TabChild* aTabChild)
{
    if (!aTabChild ||
        this == aTabChild->Manager()) {
        return PBrowserOrId(aTabChild);
    }
    else {
        return PBrowserOrId(aTabChild->GetTabId());
    }
}

bool
ContentChild::RecvUpdateWindow(const uintptr_t& aChildId)
{
#if defined(XP_WIN)
  NS_ASSERTION(aChildId, "Expected child hwnd value for remote plugin instance.");
  mozilla::plugins::PluginInstanceParent* parentInstance =
    mozilla::plugins::PluginInstanceParent::LookupPluginInstanceByID(aChildId);
  NS_ASSERTION(parentInstance, "Expected matching plugin instance");
  if (parentInstance) {
    // sync! update call to the plugin instance that forces the
    // plugin to paint its child window.
    parentInstance->CallUpdateWindow();
  }
  return true;
#else
  NS_NOTREACHED("ContentChild::RecvUpdateWindow calls unexpected on this platform.");
  return false;
#endif
}

PContentPermissionRequestChild*
ContentChild::AllocPContentPermissionRequestChild(const InfallibleTArray<PermissionRequest>& aRequests,
                                                  const IPC::Principal& aPrincipal,
                                                  const TabId& aTabId)
{
    NS_RUNTIMEABORT("unused");
    return nullptr;
}

bool
ContentChild::DeallocPContentPermissionRequestChild(PContentPermissionRequestChild* actor)
{
    auto child = static_cast<RemotePermissionRequest*>(actor);
    child->IPDLRelease();
    return true;
}

bool
ContentChild::RecvGamepadUpdate(const GamepadChangeEvent& aGamepadEvent)
{
#ifdef MOZ_GAMEPAD
    nsRefPtr<GamepadService> svc(GamepadService::GetService());
    if (svc) {
        svc->Update(aGamepadEvent);
    }
#endif
    return true;
}

// This code goes here rather than nsGlobalWindow.cpp because nsGlobalWindow.cpp
// can't include ContentChild.h since it includes windows.h.

static uint64_t gNextWindowID = 0;

// We use only 53 bits for the window ID so that it can be converted to and from
// a JS value without loss of precision. The upper bits of the window ID hold the
// process ID. The lower bits identify the window.
static const uint64_t kWindowIDTotalBits = 53;
static const uint64_t kWindowIDProcessBits = 22;
static const uint64_t kWindowIDWindowBits = kWindowIDTotalBits - kWindowIDProcessBits;

// Try to return a window ID that is unique across processes and that will never
// be recycled.
uint64_t
NextWindowID()
{
  uint64_t processID = 0;
  if (XRE_GetProcessType() == GeckoProcessType_Content) {
    ContentChild* cc = ContentChild::GetSingleton();
    processID = cc->GetID();
  }

  MOZ_RELEASE_ASSERT(processID < (uint64_t(1) << kWindowIDProcessBits));
  uint64_t processBits = processID & ((uint64_t(1) << kWindowIDProcessBits) - 1);

  // Make sure no actual window ends up with mWindowID == 0.
  uint64_t windowID = ++gNextWindowID;

  MOZ_RELEASE_ASSERT(windowID < (uint64_t(1) << kWindowIDWindowBits));
  uint64_t windowBits = windowID & ((uint64_t(1) << kWindowIDWindowBits) - 1);

  return (processBits << kWindowIDWindowBits) | windowBits;
}

bool
ContentChild::RecvInvokeDragSession(nsTArray<IPCDataTransfer>&& aTransfers,
                                    const uint32_t& aAction)
{
  nsCOMPtr<nsIDragService> dragService =
    do_GetService("@mozilla.org/widget/dragservice;1");
  if (dragService) {
    dragService->StartDragSession();
    nsCOMPtr<nsIDragSession> session;
    dragService->GetCurrentSession(getter_AddRefs(session));
    if (session) {
      session->SetDragAction(aAction);
      nsCOMPtr<DataTransfer> dataTransfer =
        new DataTransfer(nullptr, NS_DRAGDROP_START, false, -1);
      for (uint32_t i = 0; i < aTransfers.Length(); ++i) {
        auto& items = aTransfers[i].items();
        for (uint32_t j = 0; j < items.Length(); ++j) {
          const IPCDataTransferItem& item = items[j];
          nsCOMPtr<nsIWritableVariant> variant =
             do_CreateInstance(NS_VARIANT_CONTRACTID);
          NS_ENSURE_TRUE(variant, false);
          if (item.data().type() == IPCDataTransferData::TnsString) {
            const nsString& data = item.data().get_nsString();
            variant->SetAsAString(data);
          } else if (item.data().type() == IPCDataTransferData::TPBlobChild) {
            BlobChild* blob = static_cast<BlobChild*>(item.data().get_PBlobChild());
<<<<<<< HEAD
            nsRefPtr<BlobImpl> blobImpl = blob->GetBlobImpl();
            nsString path;
            ErrorResult result;
            blobImpl->GetMozFullPathInternal(path, result);
            if (result.Failed()) {
              variant->SetAsISupports(blobImpl);
            } else {
              nsCOMPtr<nsIFile> file;
              NS_NewNativeLocalFile(NS_ConvertUTF16toUTF8(path), true, getter_AddRefs(file));
              variant->SetAsISupports(file);
            }
=======
            nsRefPtr<FileImpl> fileImpl = blob->GetBlobImpl();
            variant->SetAsISupports(fileImpl);
>>>>>>> dd3f1a22
          } else {
            continue;
          }
          dataTransfer->SetDataWithPrincipal(NS_ConvertUTF8toUTF16(item.flavor()),
                                             variant, i,
                                             nsContentUtils::GetSystemPrincipal());
        }
      }
      session->SetDataTransfer(dataTransfer);
    }
  }
  return true;
}

bool
ContentChild::RecvEndDragSession(const bool& aDoneDrag,
                                 const bool& aUserCancelled)
{
  nsCOMPtr<nsIDragService> dragService =
    do_GetService("@mozilla.org/widget/dragservice;1");
  if (dragService) {
    if (aUserCancelled) {
      nsCOMPtr<nsIDragSession> dragSession = nsContentUtils::GetDragSession();
      if (dragSession) {
        dragSession->UserCancelled();
      }
    }
    dragService->EndDragSession(aDoneDrag);
  }
  return true;
}

} // namespace dom
} // namespace mozilla

extern "C" {

#if defined(MOZ_NUWA_PROCESS)
NS_EXPORT void
GetProtoFdInfos(NuwaProtoFdInfo* aInfoList,
                size_t aInfoListSize,
                size_t* aInfoSize)
{
    size_t i = 0;

    mozilla::dom::ContentChild* content =
        mozilla::dom::ContentChild::GetSingleton();
    aInfoList[i].protoId = content->GetProtocolId();
    aInfoList[i].originFd =
        content->GetTransport()->GetFileDescriptor();
    i++;

    IToplevelProtocol* actors[NUWA_TOPLEVEL_MAX];
    size_t count = content->GetOpenedActorsUnsafe(actors, ArrayLength(actors));
    for (size_t j = 0; j < count; j++) {
        IToplevelProtocol* actor = actors[j];
        if (i >= aInfoListSize) {
            NS_RUNTIMEABORT("Too many top level protocols!");
        }

        aInfoList[i].protoId = actor->GetProtocolId();
        aInfoList[i].originFd =
            actor->GetTransport()->GetFileDescriptor();
        i++;
    }

    if (i > NUWA_TOPLEVEL_MAX) {
        NS_RUNTIMEABORT("Too many top level protocols!");
    }
    *aInfoSize = i;
}

class RunAddNewIPCProcess : public nsRunnable
{
public:
    RunAddNewIPCProcess(pid_t aPid,
                        nsTArray<mozilla::ipc::ProtocolFdMapping>& aMaps)
        : mPid(aPid)
    {
        mMaps.SwapElements(aMaps);
    }

    NS_IMETHOD Run()
    {
        mozilla::dom::ContentChild::GetSingleton()->
            SendAddNewProcess(mPid, mMaps);

        MOZ_ASSERT(sNuwaForking);
        sNuwaForking = false;

        return NS_OK;
    }

private:
    pid_t mPid;
    nsTArray<mozilla::ipc::ProtocolFdMapping> mMaps;
};

/**
 * AddNewIPCProcess() is called by Nuwa process to tell the parent
 * process that a new process is created.
 *
 * In the newly created process, ResetContentChildTransport() is called to
 * reset fd for the IPC Channel and the session.
 */
NS_EXPORT void
AddNewIPCProcess(pid_t aPid, NuwaProtoFdInfo* aInfoList, size_t aInfoListSize)
{
    nsTArray<mozilla::ipc::ProtocolFdMapping> maps;

    for (size_t i = 0; i < aInfoListSize; i++) {
        int _fd = aInfoList[i].newFds[NUWA_NEWFD_PARENT];
        mozilla::ipc::FileDescriptor fd(_fd);
        mozilla::ipc::ProtocolFdMapping map(aInfoList[i].protoId, fd);
        maps.AppendElement(map);
    }

    nsRefPtr<RunAddNewIPCProcess> runner = new RunAddNewIPCProcess(aPid, maps);
    NS_DispatchToMainThread(runner);
}

NS_EXPORT void
OnNuwaProcessReady()
{
    mozilla::dom::ContentChild* content =
        mozilla::dom::ContentChild::GetSingleton();
    content->SendNuwaReady();
}

NS_EXPORT void
AfterNuwaFork()
{
    SetCurrentProcessPrivileges(base::PRIVILEGES_DEFAULT);
#if defined(XP_LINUX) && defined(MOZ_SANDBOX)
    mozilla::SandboxEarlyInit(XRE_GetProcessType(), /* isNuwa: */ false);
#endif
}

#endif // MOZ_NUWA_PROCESS

}<|MERGE_RESOLUTION|>--- conflicted
+++ resolved
@@ -2932,7 +2932,6 @@
             variant->SetAsAString(data);
           } else if (item.data().type() == IPCDataTransferData::TPBlobChild) {
             BlobChild* blob = static_cast<BlobChild*>(item.data().get_PBlobChild());
-<<<<<<< HEAD
             nsRefPtr<BlobImpl> blobImpl = blob->GetBlobImpl();
             nsString path;
             ErrorResult result;
@@ -2943,149 +2942,4 @@
               nsCOMPtr<nsIFile> file;
               NS_NewNativeLocalFile(NS_ConvertUTF16toUTF8(path), true, getter_AddRefs(file));
               variant->SetAsISupports(file);
-            }
-=======
-            nsRefPtr<FileImpl> fileImpl = blob->GetBlobImpl();
-            variant->SetAsISupports(fileImpl);
->>>>>>> dd3f1a22
-          } else {
-            continue;
-          }
-          dataTransfer->SetDataWithPrincipal(NS_ConvertUTF8toUTF16(item.flavor()),
-                                             variant, i,
-                                             nsContentUtils::GetSystemPrincipal());
-        }
-      }
-      session->SetDataTransfer(dataTransfer);
-    }
-  }
-  return true;
-}
-
-bool
-ContentChild::RecvEndDragSession(const bool& aDoneDrag,
-                                 const bool& aUserCancelled)
-{
-  nsCOMPtr<nsIDragService> dragService =
-    do_GetService("@mozilla.org/widget/dragservice;1");
-  if (dragService) {
-    if (aUserCancelled) {
-      nsCOMPtr<nsIDragSession> dragSession = nsContentUtils::GetDragSession();
-      if (dragSession) {
-        dragSession->UserCancelled();
-      }
-    }
-    dragService->EndDragSession(aDoneDrag);
-  }
-  return true;
-}
-
-} // namespace dom
-} // namespace mozilla
-
-extern "C" {
-
-#if defined(MOZ_NUWA_PROCESS)
-NS_EXPORT void
-GetProtoFdInfos(NuwaProtoFdInfo* aInfoList,
-                size_t aInfoListSize,
-                size_t* aInfoSize)
-{
-    size_t i = 0;
-
-    mozilla::dom::ContentChild* content =
-        mozilla::dom::ContentChild::GetSingleton();
-    aInfoList[i].protoId = content->GetProtocolId();
-    aInfoList[i].originFd =
-        content->GetTransport()->GetFileDescriptor();
-    i++;
-
-    IToplevelProtocol* actors[NUWA_TOPLEVEL_MAX];
-    size_t count = content->GetOpenedActorsUnsafe(actors, ArrayLength(actors));
-    for (size_t j = 0; j < count; j++) {
-        IToplevelProtocol* actor = actors[j];
-        if (i >= aInfoListSize) {
-            NS_RUNTIMEABORT("Too many top level protocols!");
-        }
-
-        aInfoList[i].protoId = actor->GetProtocolId();
-        aInfoList[i].originFd =
-            actor->GetTransport()->GetFileDescriptor();
-        i++;
-    }
-
-    if (i > NUWA_TOPLEVEL_MAX) {
-        NS_RUNTIMEABORT("Too many top level protocols!");
-    }
-    *aInfoSize = i;
-}
-
-class RunAddNewIPCProcess : public nsRunnable
-{
-public:
-    RunAddNewIPCProcess(pid_t aPid,
-                        nsTArray<mozilla::ipc::ProtocolFdMapping>& aMaps)
-        : mPid(aPid)
-    {
-        mMaps.SwapElements(aMaps);
-    }
-
-    NS_IMETHOD Run()
-    {
-        mozilla::dom::ContentChild::GetSingleton()->
-            SendAddNewProcess(mPid, mMaps);
-
-        MOZ_ASSERT(sNuwaForking);
-        sNuwaForking = false;
-
-        return NS_OK;
-    }
-
-private:
-    pid_t mPid;
-    nsTArray<mozilla::ipc::ProtocolFdMapping> mMaps;
-};
-
-/**
- * AddNewIPCProcess() is called by Nuwa process to tell the parent
- * process that a new process is created.
- *
- * In the newly created process, ResetContentChildTransport() is called to
- * reset fd for the IPC Channel and the session.
- */
-NS_EXPORT void
-AddNewIPCProcess(pid_t aPid, NuwaProtoFdInfo* aInfoList, size_t aInfoListSize)
-{
-    nsTArray<mozilla::ipc::ProtocolFdMapping> maps;
-
-    for (size_t i = 0; i < aInfoListSize; i++) {
-        int _fd = aInfoList[i].newFds[NUWA_NEWFD_PARENT];
-        mozilla::ipc::FileDescriptor fd(_fd);
-        mozilla::ipc::ProtocolFdMapping map(aInfoList[i].protoId, fd);
-        maps.AppendElement(map);
-    }
-
-    nsRefPtr<RunAddNewIPCProcess> runner = new RunAddNewIPCProcess(aPid, maps);
-    NS_DispatchToMainThread(runner);
-}
-
-NS_EXPORT void
-OnNuwaProcessReady()
-{
-    mozilla::dom::ContentChild* content =
-        mozilla::dom::ContentChild::GetSingleton();
-    content->SendNuwaReady();
-}
-
-NS_EXPORT void
-AfterNuwaFork()
-{
-    SetCurrentProcessPrivileges(base::PRIVILEGES_DEFAULT);
-#if defined(XP_LINUX) && defined(MOZ_SANDBOX)
-    mozilla::SandboxEarlyInit(XRE_GetProcessType(), /* isNuwa: */ false);
-#endif
-}
-
-#endif // MOZ_NUWA_PROCESS
-
-}+            }