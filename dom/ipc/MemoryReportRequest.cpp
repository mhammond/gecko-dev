/* -*- Mode: C++; tab-width: 8; indent-tabs-mode: nil; c-basic-offset: 2 -*- */
/* vim: set ts=8 sts=2 et sw=2 tw=80: */
/* This Source Code Form is subject to the terms of the Mozilla Public
 * License, v. 2.0. If a copy of the MPL was not distributed with this
 * file, You can obtain one at http://mozilla.org/MPL/2.0/. */

#include "nsMemoryReporterManager.h"
#include "MemoryReportRequest.h"
#include "mozilla/ipc/FileDescriptorUtils.h"

namespace mozilla {
namespace dom {

MemoryReportRequestHost::MemoryReportRequestHost(uint32_t aGeneration)
    : mGeneration(aGeneration), mSuccess(false) {
  MOZ_COUNT_CTOR(MemoryReportRequestHost);
  mReporterManager = nsMemoryReporterManager::GetOrCreate();
  NS_WARNING_ASSERTION(mReporterManager, "GetOrCreate failed");
}

void MemoryReportRequestHost::RecvReport(const MemoryReport& aReport) {
  // Skip reports from older generations. We need to do this here since we
  // could receive older reports from a subprocesses before it acknowledges
  // a new request, and we only track one active request per process.
  if (aReport.generation() != mGeneration) {
    return;
  }

  if (mReporterManager) {
    mReporterManager->HandleChildReport(mGeneration, aReport);
  }
}

void MemoryReportRequestHost::Finish(uint32_t aGeneration) {
  // Skip reports from older generations. See the comment in RecvReport.
  if (mGeneration != aGeneration) {
    return;
  }
  mSuccess = true;
}

MemoryReportRequestHost::~MemoryReportRequestHost() {
  MOZ_COUNT_DTOR(MemoryReportRequestHost);

  if (mReporterManager) {
    mReporterManager->EndProcessReport(mGeneration, mSuccess);
    mReporterManager = nullptr;
  }
}

NS_IMPL_ISUPPORTS(MemoryReportRequestClient, nsIRunnable)

<<<<<<< HEAD
/* static */
void MemoryReportRequestClient::Start(uint32_t aGeneration, bool aAnonymize,
                                      bool aMinimizeMemoryUsage,
                                      const MaybeFileDesc& aDMDFile,
                                      const nsACString& aProcessString,
                                      const ReportCallback& aReportCallback,
                                      const FinishCallback& aFinishCallback) {
=======
/* static */ void MemoryReportRequestClient::Start(
    uint32_t aGeneration, bool aAnonymize, bool aMinimizeMemoryUsage,
    const Maybe<FileDescriptor>& aDMDFile, const nsACString& aProcessString,
    const ReportCallback& aReportCallback,
    const FinishCallback& aFinishCallback) {
>>>>>>> 0c931fcc
  RefPtr<MemoryReportRequestClient> request = new MemoryReportRequestClient(
      aGeneration, aAnonymize, aDMDFile, aProcessString, aReportCallback,
      aFinishCallback);

  DebugOnly<nsresult> rv;
  if (aMinimizeMemoryUsage) {
    nsCOMPtr<nsIMemoryReporterManager> mgr =
        do_GetService("@mozilla.org/memory-reporter-manager;1");
    rv = mgr->MinimizeMemoryUsage(request);
    // mgr will eventually call actor->Run()
  } else {
    rv = request->Run();
  }

  NS_WARNING_ASSERTION(NS_SUCCEEDED(rv), "actor operation failed");
}

MemoryReportRequestClient::MemoryReportRequestClient(
    uint32_t aGeneration, bool aAnonymize,
    const Maybe<FileDescriptor>& aDMDFile, const nsACString& aProcessString,
    const ReportCallback& aReportCallback,
    const FinishCallback& aFinishCallback)
    : mGeneration(aGeneration),
      mAnonymize(aAnonymize),
      mProcessString(aProcessString),
      mReportCallback(aReportCallback),
      mFinishCallback(aFinishCallback) {
  if (aDMDFile.isSome()) {
    mDMDFile = aDMDFile.value();
  }
}

MemoryReportRequestClient::~MemoryReportRequestClient() {}

class HandleReportCallback final : public nsIHandleReportCallback {
 public:
  using ReportCallback = typename MemoryReportRequestClient::ReportCallback;

  NS_DECL_ISUPPORTS

  explicit HandleReportCallback(uint32_t aGeneration,
                                const nsACString& aProcess,
                                const ReportCallback& aReportCallback)
      : mGeneration(aGeneration),
        mProcess(aProcess),
        mReportCallback(aReportCallback) {}

  NS_IMETHOD Callback(const nsACString& aProcess, const nsACString& aPath,
                      int32_t aKind, int32_t aUnits, int64_t aAmount,
                      const nsACString& aDescription,
                      nsISupports* aUnused) override {
    MemoryReport memreport(mProcess, nsCString(aPath), aKind, aUnits, aAmount,
                           mGeneration, nsCString(aDescription));
    mReportCallback(memreport);
    return NS_OK;
  }

 private:
  ~HandleReportCallback() = default;

  uint32_t mGeneration;
  const nsCString mProcess;
  ReportCallback mReportCallback;
};

NS_IMPL_ISUPPORTS(HandleReportCallback, nsIHandleReportCallback)

class FinishReportingCallback final : public nsIFinishReportingCallback {
 public:
  using FinishCallback = typename MemoryReportRequestClient::FinishCallback;

  NS_DECL_ISUPPORTS

  explicit FinishReportingCallback(uint32_t aGeneration,
                                   const FinishCallback& aFinishCallback)
      : mGeneration(aGeneration), mFinishCallback(aFinishCallback) {}

  NS_IMETHOD Callback(nsISupports* aUnused) override {
    return mFinishCallback(mGeneration) ? NS_OK : NS_ERROR_FAILURE;
  }

 private:
  ~FinishReportingCallback() = default;

  uint32_t mGeneration;
  FinishCallback mFinishCallback;
};

NS_IMPL_ISUPPORTS(FinishReportingCallback, nsIFinishReportingCallback)

NS_IMETHODIMP MemoryReportRequestClient::Run() {
  nsCOMPtr<nsIMemoryReporterManager> mgr =
      do_GetService("@mozilla.org/memory-reporter-manager;1");

  // Run the reporters.  The callback will turn each measurement into a
  // MemoryReport.
  RefPtr<HandleReportCallback> handleReport =
      new HandleReportCallback(mGeneration, mProcessString, mReportCallback);
  RefPtr<FinishReportingCallback> finishReporting =
      new FinishReportingCallback(mGeneration, mFinishCallback);

  nsresult rv = mgr->GetReportsForThisProcessExtended(
      handleReport, nullptr, mAnonymize, FileDescriptorToFILE(mDMDFile, "wb"),
      finishReporting, nullptr);
  NS_WARNING_ASSERTION(NS_SUCCEEDED(rv),
                       "GetReportsForThisProcessExtended failed");
  return rv;
}

}  // namespace dom
}  // namespace mozilla<|MERGE_RESOLUTION|>--- conflicted
+++ resolved
@@ -50,21 +50,11 @@
 
 NS_IMPL_ISUPPORTS(MemoryReportRequestClient, nsIRunnable)
 
-<<<<<<< HEAD
-/* static */
-void MemoryReportRequestClient::Start(uint32_t aGeneration, bool aAnonymize,
-                                      bool aMinimizeMemoryUsage,
-                                      const MaybeFileDesc& aDMDFile,
-                                      const nsACString& aProcessString,
-                                      const ReportCallback& aReportCallback,
-                                      const FinishCallback& aFinishCallback) {
-=======
 /* static */ void MemoryReportRequestClient::Start(
     uint32_t aGeneration, bool aAnonymize, bool aMinimizeMemoryUsage,
     const Maybe<FileDescriptor>& aDMDFile, const nsACString& aProcessString,
     const ReportCallback& aReportCallback,
     const FinishCallback& aFinishCallback) {
->>>>>>> 0c931fcc
   RefPtr<MemoryReportRequestClient> request = new MemoryReportRequestClient(
       aGeneration, aAnonymize, aDMDFile, aProcessString, aReportCallback,
       aFinishCallback);
