/* -*- Mode: C++; tab-width: 2; indent-tabs-mode: nil; c-basic-offset: 2 -*-
 * This Source Code Form is subject to the terms of the Mozilla Public
 * License, v. 2.0. If a copy of the MPL was not distributed with this
 * file, You can obtain one at http://mozilla.org/MPL/2.0/. */

#include "BasicLayersImpl.h"
#include "mozilla/layers/PLayers.h"

using namespace mozilla::gfx;

namespace mozilla {
namespace layers {

<<<<<<< HEAD
already_AddRefed<gfxASurface>
GetMaskSurfaceAndTransform(Layer* aMaskLayer, gfxMatrix* aMaskTransform)
=======
void
AutoMaskData::Construct(const gfxMatrix& aTransform,
                        gfxASurface* aSurface)
>>>>>>> 12601b2f
{
  MOZ_ASSERT(!IsConstructed());
  mTransform = aTransform;
  mSurface = aSurface;
}

<<<<<<< HEAD
=======
void
AutoMaskData::Construct(const gfxMatrix& aTransform,
                        const SurfaceDescriptor& aSurface)
{
  MOZ_ASSERT(!IsConstructed());
  mTransform = aTransform;
  mSurfaceOpener.construct(OPEN_READ_ONLY, aSurface);
}

gfxASurface*
AutoMaskData::GetSurface()
{
  MOZ_ASSERT(IsConstructed());
  if (mSurface) {
    return mSurface.get();
  }
  return mSurfaceOpener.ref().Get();
}

const gfxMatrix&
AutoMaskData::GetTransform()
{
  MOZ_ASSERT(IsConstructed());
  return mTransform;
}

bool
AutoMaskData::IsConstructed()
{
  return !!mSurface || !mSurfaceOpener.empty();
}


bool
GetMaskData(Layer* aMaskLayer, AutoMaskData* aMaskData)
{
  if (aMaskLayer) {
    nsRefPtr<gfxASurface> surface;
    SurfaceDescriptor descriptor;
    if (static_cast<BasicImplData*>(aMaskLayer->ImplData())
        ->GetAsSurface(getter_AddRefs(surface), &descriptor) &&
        (surface || IsSurfaceDescriptorValid(descriptor))) {
      gfxMatrix transform;
      DebugOnly<bool> maskIs2D =
        aMaskLayer->GetEffectiveTransform().CanDraw2D(&transform);
      NS_ASSERTION(maskIs2D, "How did we end up with a 3D transform here?!");
      if (surface) {
        aMaskData->Construct(transform, surface);
      } else {
        aMaskData->Construct(transform, descriptor);
      }
      return true;
    }
  }
  return false;
}

>>>>>>> 12601b2f
void
PaintWithMask(gfxContext* aContext, float aOpacity, Layer* aMaskLayer)
{
  AutoMaskData mask;
  if (GetMaskData(aMaskLayer, &mask)) {
    if (aOpacity < 1.0) {
      aContext->PushGroup(gfxASurface::CONTENT_COLOR_ALPHA);
      aContext->Paint(aOpacity);
      aContext->PopGroupToSource();
    }
    aContext->SetMatrix(mask.GetTransform());
    aContext->Mask(mask.GetSurface());
    return;
  }

  // if there is no mask, just paint normally
  aContext->Paint(aOpacity);
}

void
FillWithMask(gfxContext* aContext, float aOpacity, Layer* aMaskLayer)
{
  AutoMaskData mask;
  if (GetMaskData(aMaskLayer, &mask)) {
    if (aOpacity < 1.0) {
      aContext->PushGroup(gfxASurface::CONTENT_COLOR_ALPHA);
      aContext->FillWithOpacity(aOpacity);
      aContext->PopGroupToSource();
      aContext->SetMatrix(mask.GetTransform());
      aContext->Mask(mask.GetSurface());
    } else {
      aContext->Save();
      aContext->Clip();
      aContext->SetMatrix(mask.GetTransform());
      aContext->Mask(mask.GetSurface());
      aContext->NewPath();
      aContext->Restore();
    }
    return;
  }

  // if there is no mask, just fill normally
  aContext->FillWithOpacity(aOpacity);
}

BasicImplData*
ToData(Layer* aLayer)
{
  return static_cast<BasicImplData*>(aLayer->ImplData());
}

ShadowableLayer*
ToShadowable(Layer* aLayer)
{
  return aLayer->AsShadowableLayer();
}

bool
ShouldShadow(Layer* aLayer)
{
  if (!ToShadowable(aLayer)) {
    NS_ABORT_IF_FALSE(aLayer->GetType() == Layer::TYPE_READBACK,
                      "Only expect not to shadow ReadbackLayers");
    return false;
  }
  return true;
}


}
}<|MERGE_RESOLUTION|>--- conflicted
+++ resolved
@@ -11,22 +11,15 @@
 namespace mozilla {
 namespace layers {
 
-<<<<<<< HEAD
-already_AddRefed<gfxASurface>
-GetMaskSurfaceAndTransform(Layer* aMaskLayer, gfxMatrix* aMaskTransform)
-=======
 void
 AutoMaskData::Construct(const gfxMatrix& aTransform,
                         gfxASurface* aSurface)
->>>>>>> 12601b2f
 {
   MOZ_ASSERT(!IsConstructed());
   mTransform = aTransform;
   mSurface = aSurface;
 }
 
-<<<<<<< HEAD
-=======
 void
 AutoMaskData::Construct(const gfxMatrix& aTransform,
                         const SurfaceDescriptor& aSurface)
@@ -84,7 +77,6 @@
   return false;
 }
 
->>>>>>> 12601b2f
 void
 PaintWithMask(gfxContext* aContext, float aOpacity, Layer* aMaskLayer)
 {
