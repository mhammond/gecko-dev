--- conflicted
+++ resolved
@@ -11,45 +11,19 @@
   position: relative;
 }
 
-<<<<<<< HEAD
-toolbar[iconsize="small"] > #downloads-button > #downloads-indicator-anchor {
-  min-width: 16px;
-  min-height: 16px;
-}
-
-toolbar[iconsize="large"] > #downloads-button > #downloads-indicator-anchor {
-=======
-#downloads-indicator[customizableui-areatype="toolbar"] > #downloads-indicator-anchor {
->>>>>>> e69a32b2
+#downloads-button[customizableui-areatype="toolbar"] > #downloads-indicator-anchor {
   min-width: 24px;
   min-height: 24px;
 }
 
 /*** Main indicator icon ***/
 
-<<<<<<< HEAD
-toolbar[iconsize="small"] > #downloads-button > #downloads-indicator-anchor > #downloads-indicator-icon {
-  background: -moz-image-rect(url("chrome://browser/skin/Toolbar-small.png"),
-                              0, 16, 16, 0) center no-repeat;
-}
-
-toolbar[iconsize="large"] > #downloads-button > #downloads-indicator-anchor > #downloads-indicator-icon {
-=======
-#downloads-indicator[customizableui-areatype="toolbar"] > #downloads-indicator-anchor > #downloads-indicator-icon {
->>>>>>> e69a32b2
+#downloads-button[customizableui-areatype="toolbar"] > #downloads-indicator-anchor > #downloads-indicator-icon {
   background: -moz-image-rect(url("chrome://browser/skin/Toolbar.png"),
                               0, 24, 24, 0) center no-repeat;
 }
 
-<<<<<<< HEAD
-toolbar[iconsize="small"] > #downloads-button[attention] > #downloads-indicator-anchor > #downloads-indicator-icon {
-  background-image: url("chrome://browser/skin/downloads/download-glow-small.png");
-}
-
-toolbar[iconsize="large"] > #downloads-button[attention] > #downloads-indicator-anchor > #downloads-indicator-icon {
-=======
-#downloads-indicator[customizableui-areatype="toolbar"][attention] > #downloads-indicator-anchor > #downloads-indicator-icon {
->>>>>>> e69a32b2
+#downloads-button[customizableui-areatype="toolbar"][attention] > #downloads-indicator-anchor > #downloads-indicator-icon {
   background-image: url("chrome://browser/skin/downloads/download-glow.png");
 }
 
@@ -162,12 +136,4 @@
 
 #downloads-button[paused] > #downloads-indicator-anchor > #downloads-indicator-progress-area > #downloads-indicator-progress > .progress-remainder {
   background-image: linear-gradient(#4b5000, #515700);
-<<<<<<< HEAD
-}
-
-toolbar[mode="full"] > #downloads-button > .toolbarbutton-text {
-  margin: 0;
-  text-align: center;
-=======
->>>>>>> e69a32b2
 }